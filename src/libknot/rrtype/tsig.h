/*!
 * \file tsig.h
 *
 * \author Jan Kadlec <jan.kadlec@nic.cz>
 *
 * \brief TSIG manipulation.
 *
 * \addtogroup libknot
 * @{
 */
/*  Copyright (C) 2011 CZ.NIC, z.s.p.o. <knot-dns@labs.nic.cz>

    This program is free software: you can redistribute it and/or modify
    it under the terms of the GNU General Public License as published by
    the Free Software Foundation, either version 3 of the License, or
    (at your option) any later version.

    This program is distributed in the hope tha t it will be useful,
    but WITHOUT ANY WARRANTY; without even the implied warranty of
    MERCHANTABILITY or FITNESS FOR A PARTICULAR PURPOSE.  See the
    GNU General Public License for more details.

    You should have received a copy of the GNU General Public License
    along with this program.  If not, see <http://www.gnu.org/licenses/>.
 */

#pragma once

#include <stdint.h>

#include "dnssec/binary.h"
#include "dnssec/tsig.h"
#include "libknot/rrset.h"
#include "libknot/binary.h"
#include "libknot/util/utils.h"
#include "libknot/consts.h"

struct knot_tsig_key {
	knot_dname_t *name;
	dnssec_tsig_algorithm_t algorithm;
	dnssec_binary_t secret;
};

typedef struct knot_tsig_key knot_tsig_key_t;

enum tsig_consts {
	KNOT_TSIG_ITEM_COUNT = 7,
	KNOT_TSIG_VARIABLES_LENGTH = sizeof(uint16_t)	// class
	                             + sizeof(uint32_t)	// ttl
	                             + 6		// time signed
	                             + sizeof(uint16_t)	// fudge
	                             + sizeof(uint16_t)	// error
	                             + sizeof(uint16_t),// other data length
	KNOT_TSIG_TIMERS_LENGTH = sizeof(uint16_t)	//fugde
	                          + 6			// time signed
};

/*! \brief Packet signing context.
 *  \todo This should be later moved to TSIG files when refactoring. */
typedef struct knot_sign_context {
	knot_tsig_key_t *tsig_key;
	uint8_t *tsig_buf;
	uint8_t *tsig_digest;
	size_t tsig_buflen;
	size_t tsig_digestlen;
	uint8_t tsig_runlen;
	uint64_t tsig_time_signed;
	size_t pkt_count;
} knot_sign_context_t;

/*!
 * \brief Create TSIG RDATA.
 *
 * \param rr TSIG RR to contain created data.
 * \param alg Algorithm name.
 * \param maclen Algorithm MAC len (may be set to 0 for empty MAC).
 * \param tsig_err TSIG error code.
 *
 * \retval KNOT_EINVAL
 * \retval KNOT_EOK
 */
int knot_tsig_create_rdata(knot_rrset_t *rr, const knot_dname_t *alg,
                      uint16_t maclen, uint16_t tsig_err);

int knot_tsig_rdata_set_time_signed(knot_rrset_t *tsig, uint64_t time);

int knot_tsig_rdata_store_current_time(knot_rrset_t *tsig);

int knot_tsig_rdata_set_fudge(knot_rrset_t *tsig, uint16_t fudge);

int knot_tsig_rdata_set_mac(knot_rrset_t *tsig, uint16_t length, const uint8_t *mac);

int knot_tsig_rdata_set_orig_id(knot_rrset_t *tsig, uint16_t id);

int knot_tsig_rdata_set_other_data(knot_rrset_t *tsig, uint16_t length,
                              const uint8_t *other_data);

<<<<<<< HEAD
const knot_dname_t *tsig_rdata_alg_name(const knot_rrset_t *tsig);
dnssec_tsig_algorithm_t tsig_rdata_alg(const knot_rrset_t *tsig);
uint64_t tsig_rdata_time_signed(const knot_rrset_t *tsig);
uint16_t tsig_rdata_fudge(const knot_rrset_t *tsig);
const uint8_t *tsig_rdata_mac(const knot_rrset_t *tsig);
size_t tsig_rdata_mac_length(const knot_rrset_t *tsig);
uint16_t tsig_rdata_orig_id(const knot_rrset_t *tsig);
uint16_t tsig_rdata_error(const knot_rrset_t *tsig);
const uint8_t *tsig_rdata_other_data(const knot_rrset_t *tsig);
uint16_t tsig_rdata_other_data_length(const knot_rrset_t *tsig);
size_t tsig_rdata_tsig_variables_length(const knot_rrset_t *tsig);
=======
const knot_dname_t *knot_tsig_rdata_alg_name(const knot_rrset_t *tsig);
>>>>>>> cbdfd12c

knot_tsig_algorithm_t knot_tsig_rdata_alg(const knot_rrset_t *tsig);

<<<<<<< HEAD
=======
uint64_t knot_tsig_rdata_time_signed(const knot_rrset_t *tsig);

uint16_t knot_tsig_rdata_fudge(const knot_rrset_t *tsig);

const uint8_t *knot_tsig_rdata_mac(const knot_rrset_t *tsig);

size_t knot_tsig_rdata_mac_length(const knot_rrset_t *tsig);

uint16_t knot_tsig_rdata_orig_id(const knot_rrset_t *tsig);

uint16_t knot_tsig_rdata_error(const knot_rrset_t *tsig);

const uint8_t *knot_tsig_rdata_other_data(const knot_rrset_t *tsig);

uint16_t knot_tsig_rdata_other_data_length(const knot_rrset_t *tsig);

size_t knot_tsig_rdata_tsig_variables_length(const knot_rrset_t *tsig);

size_t knot_tsig_rdata_tsig_timers_length();

int knot_tsig_alg_from_name(const knot_dname_t *name);

/*!
 * \brief Convert TSIG algorithm identifier to domain name.
 *
 * \param alg TSIG algorithm identifier.
 *
 * \retval TSIG algorithm string name.
 * \retval Empty string if undefined.
 */
const knot_dname_t *knot_tsig_alg_to_dname(knot_tsig_algorithm_t alg);

>>>>>>> cbdfd12c
/*!
 * \brief Return TSIG RRSET maximum wire size for given algorithm.
 *
 * \param key Signing key descriptor.
 *
 * \return RRSET wire size.
 */
size_t knot_tsig_wire_maxsize(const knot_tsig_key_t *key);

/*! \todo Documentation. */
int knot_tsig_rdata_is_ok(const knot_rrset_t *tsig);

/*! @} */<|MERGE_RESOLUTION|>--- conflicted
+++ resolved
@@ -95,26 +95,10 @@
 int knot_tsig_rdata_set_other_data(knot_rrset_t *tsig, uint16_t length,
                               const uint8_t *other_data);
 
-<<<<<<< HEAD
-const knot_dname_t *tsig_rdata_alg_name(const knot_rrset_t *tsig);
-dnssec_tsig_algorithm_t tsig_rdata_alg(const knot_rrset_t *tsig);
-uint64_t tsig_rdata_time_signed(const knot_rrset_t *tsig);
-uint16_t tsig_rdata_fudge(const knot_rrset_t *tsig);
-const uint8_t *tsig_rdata_mac(const knot_rrset_t *tsig);
-size_t tsig_rdata_mac_length(const knot_rrset_t *tsig);
-uint16_t tsig_rdata_orig_id(const knot_rrset_t *tsig);
-uint16_t tsig_rdata_error(const knot_rrset_t *tsig);
-const uint8_t *tsig_rdata_other_data(const knot_rrset_t *tsig);
-uint16_t tsig_rdata_other_data_length(const knot_rrset_t *tsig);
-size_t tsig_rdata_tsig_variables_length(const knot_rrset_t *tsig);
-=======
 const knot_dname_t *knot_tsig_rdata_alg_name(const knot_rrset_t *tsig);
->>>>>>> cbdfd12c
 
-knot_tsig_algorithm_t knot_tsig_rdata_alg(const knot_rrset_t *tsig);
+dnssec_tsig_algorithm_t knot_tsig_rdata_alg(const knot_rrset_t *tsig);
 
-<<<<<<< HEAD
-=======
 uint64_t knot_tsig_rdata_time_signed(const knot_rrset_t *tsig);
 
 uint16_t knot_tsig_rdata_fudge(const knot_rrset_t *tsig);
@@ -135,19 +119,6 @@
 
 size_t knot_tsig_rdata_tsig_timers_length();
 
-int knot_tsig_alg_from_name(const knot_dname_t *name);
-
-/*!
- * \brief Convert TSIG algorithm identifier to domain name.
- *
- * \param alg TSIG algorithm identifier.
- *
- * \retval TSIG algorithm string name.
- * \retval Empty string if undefined.
- */
-const knot_dname_t *knot_tsig_alg_to_dname(knot_tsig_algorithm_t alg);
-
->>>>>>> cbdfd12c
 /*!
  * \brief Return TSIG RRSET maximum wire size for given algorithm.
  *
