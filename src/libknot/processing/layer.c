/*  Copyright (C) 2014 CZ.NIC, z.s.p.o. <knot-dns@labs.nic.cz>

    This program is free software: you can redistribute it and/or modify
    it under the terms of the GNU General Public License as published by
    the Free Software Foundation, either version 3 of the License, or
    (at your option) any later version.

    This program is distributed in the hope that it will be useful,
    but WITHOUT ANY WARRANTY; without even the implied warranty of
    MERCHANTABILITY or FITNESS FOR A PARTICULAR PURPOSE.  See the
    GNU General Public License for more details.

    You should have received a copy of the GNU General Public License
    along with this program.  If not, see <http://www.gnu.org/licenses/>.
 */

#include <assert.h>

#include "libknot/processing/layer.h"

<<<<<<< HEAD
#include "libknot/internal/debug.h"
=======
#include "common/debug.h"
#include "common/macros.h"
>>>>>>> c6874dc3

/*! \brief Helper for conditional layer call. */
#define LAYER_CALL(layer, func, ...) \
	assert(layer->api); \
	if (layer->api->func) { \
		layer->state = layer->api->func(layer, ##__VA_ARGS__); \
	}

/* State -> string translation table. */
#ifdef KNOT_NS_DEBUG
#define LAYER_STATE_STR(x) _state_table[x]
static const char* _state_table[] = {
        [KNOT_NS_PROC_NOOP] = "NOOP",
        [KNOT_NS_PROC_MORE] = "MORE",
        [KNOT_NS_PROC_FULL] = "FULL",
        [KNOT_NS_PROC_DONE] = "DONE",
        [KNOT_NS_PROC_FAIL] = "FAIL"
};
#endif /* KNOT_NS_DEBUG */

_public_
int knot_layer_begin(knot_layer_t *ctx, const knot_layer_api_t *api, void *param)
{
	ctx->api = api;

	LAYER_CALL(ctx, begin, param);

	dbg_ns("%s -> %s\n", __func__, LAYER_STATE_STR(ctx->state));
	return ctx->state;
}

_public_
int knot_layer_reset(knot_layer_t *ctx)
{
	LAYER_CALL(ctx, reset);
	dbg_ns("%s -> %s\n", __func__, LAYER_STATE_STR(ctx->state));
	return ctx->state;
}

_public_
int knot_layer_finish(knot_layer_t *ctx)
{
	LAYER_CALL(ctx, finish);
	dbg_ns("%s -> %s\n", __func__, LAYER_STATE_STR(ctx->state));
	return ctx->state;
}

_public_
int knot_layer_in(knot_layer_t *ctx, knot_pkt_t *pkt)
{
	LAYER_CALL(ctx, in, pkt);
	dbg_ns("%s -> %s\n", __func__, LAYER_STATE_STR(ctx->state));
	return ctx->state;
}

_public_
int knot_layer_out(knot_layer_t *ctx, knot_pkt_t *pkt)
{
	switch (ctx->state) {
	case KNOT_NS_PROC_FAIL: LAYER_CALL(ctx, err, pkt); break;
	case KNOT_NS_PROC_FULL:
	default: LAYER_CALL(ctx, out, pkt); break;
	}

	dbg_ns("%s -> %s\n", __func__, LAYER_STATE_STR(ctx->state));
	return ctx->state;
}

#undef LAYER_STATE_STR<|MERGE_RESOLUTION|>--- conflicted
+++ resolved
@@ -18,12 +18,8 @@
 
 #include "libknot/processing/layer.h"
 
-<<<<<<< HEAD
 #include "libknot/internal/debug.h"
-=======
-#include "common/debug.h"
-#include "common/macros.h"
->>>>>>> c6874dc3
+#include "libknot/internal/macros.h"
 
 /*! \brief Helper for conditional layer call. */
 #define LAYER_CALL(layer, func, ...) \
