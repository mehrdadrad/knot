--- conflicted
+++ resolved
@@ -1048,12 +1048,8 @@
 	dbg_dnssec_verb("Updating SOA...\n");
 
 	uint32_t serial = knot_rdata_soa_serial(soa);
-<<<<<<< HEAD
 	if (serial == UINT32_MAX && policy->soa_up == KNOT_SOA_SERIAL_INC) {
-=======
-	if (serial == UINT32_MAX) {
 		// TODO: this is wrong, the value should be 'rewound' to 0 in this case
->>>>>>> 7ec00f04
 		return KNOT_EINVAL;
 	}
 
@@ -1173,4 +1169,4 @@
 
 	return knot_changeset_apply(changeset, KNOT_CHANGESET_ADD,
 	                            add_rrsigs_for_nsec, &data);
-}
+}