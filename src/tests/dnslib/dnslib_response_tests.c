--- conflicted
+++ resolved
@@ -529,14 +529,9 @@
 
 	dname_wire = malloc(sizeof(uint8_t) * dname_size);
 
-<<<<<<< HEAD
-	if (!mem_read(dname_wire, sizeof(uint8_t) * dname_size,
-		      src, src_size)) {
-=======
 	if (!mem_read(dname_wire, sizeof(uint8_t) * dname_size, src,
 		      src_size)) {
 		free(dname_wire);
->>>>>>> ad06738f
 		return NULL;
 	}
 
@@ -582,13 +577,7 @@
 		if (tmp_rdata == NULL) {
 			diag("Could not load rrset rdata - type: %d",
 			     rrset->type);
-<<<<<<< HEAD
-			/* TODO some freeing */
-=======
-
 			free(rrset);
-
->>>>>>> ad06738f
 			return NULL;
 		}
 
