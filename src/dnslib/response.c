#include <config.h>
#include <stdlib.h>
#include <stdint.h>
#include <assert.h>

#include "common.h"
<<<<<<< HEAD
#include "packet.h"
#include "descriptor.h"
#include "edns.h"
#include "utils.h"
#include "node.h"
=======
#include "dnslib/response.h"
#include "dnslib/rrset.h"
#include "dnslib/packet.h"
#include "dnslib/descriptor.h"
#include "dnslib/edns.h"
#include "dnslib/utils.h"
>>>>>>> a0a774f8

enum {
	DEFAULT_ANCOUNT = 6,
	DEFAULT_NSCOUNT = 8,
	DEFAULT_ARCOUNT = 28,
	DEFAULT_DOMAINS_IN_RESPONSE = 22,
	DEFAULT_TMP_RRSETS = 5,
	STEP_ANCOUNT = 6,
	STEP_NSCOUNT = 8,
	STEP_ARCOUNT = 8,
	STEP_DOMAINS = 10,
	STEP_TMP_RRSETS = 5
};

enum {
	PREALLOC_RESPONSE = sizeof(dnslib_response_t),
	PREALLOC_QNAME_DNAME = sizeof(dnslib_dname_t),
	PREALLOC_QNAME_NAME = 256,
	PREALLOC_QNAME_LABELS = 127,
	PREALLOC_QNAME = PREALLOC_QNAME_DNAME
	                 + PREALLOC_QNAME_NAME
	                 + PREALLOC_QNAME_LABELS,

	PREALLOC_RR_OWNER = 256,

	PREALLOC_ANSWER = DEFAULT_ANCOUNT * sizeof(dnslib_dname_t *),
	PREALLOC_AUTHORITY = DEFAULT_NSCOUNT * sizeof(dnslib_dname_t *),
	PREALLOC_ADDITIONAL = DEFAULT_ARCOUNT * sizeof(dnslib_dname_t *),

	PREALLOC_RRSETS = PREALLOC_ANSWER
	                  + PREALLOC_AUTHORITY
	                  + PREALLOC_ADDITIONAL,
	PREALLOC_DOMAINS =
		DEFAULT_DOMAINS_IN_RESPONSE * sizeof(dnslib_dname_t *),
	PREALLOC_OFFSETS =
		DEFAULT_DOMAINS_IN_RESPONSE * sizeof(short),
	PREALLOC_TMP_RRSETS =
		DEFAULT_TMP_RRSETS * sizeof(dnslib_dname_t *),

	PREALLOC_TOTAL = PREALLOC_RESPONSE
	                 + PREALLOC_QNAME
	                 + PREALLOC_RR_OWNER
	                 + PREALLOC_RRSETS
	                 + PREALLOC_DOMAINS
	                 + PREALLOC_OFFSETS
	                 + PREALLOC_TMP_RRSETS,

	PREALLOC_RESPONSE_WIRE = 65535,
	PREALLOC_RRSET_WIRE = 65535
};

static const short QUESTION_OFFSET = DNSLIB_PACKET_HEADER_SIZE;

struct dnslib_compr_owner {
	uint8_t *wire;
	short size;
	short pos;
};

typedef struct dnslib_compr_owner dnslib_compr_owner_t;

struct dnslib_compr {
	dnslib_compressed_dnames_t *table;
	short new_entries;
	short wire_pos;
	dnslib_compr_owner_t owner;
};

typedef struct dnslib_compr dnslib_compr_t;

//static int COMPRESS_DNAMES = 1;

/*----------------------------------------------------------------------------*/
/* Non-API functions                                                          */
/*----------------------------------------------------------------------------*/

static void dnslib_response_init_pointers(dnslib_response_t *resp)
{
	debug_dnslib_response("Response pointer: %p\n", resp);
	// put QNAME directly after the structure
	resp->question.qname =
		(dnslib_dname_t *)((char *)resp + PREALLOC_RESPONSE);

	debug_dnslib_response("QNAME: %p (%ld after start of response)\n",
		resp->question.qname,
		(void *)resp->question.qname - (void *)resp);

	resp->question.qname->name = (uint8_t *)((char *)resp->question.qname
	                                         + PREALLOC_QNAME_DNAME);
	resp->question.qname->labels = (uint8_t *)((char *)
	                                           resp->question.qname->name
	                                           + PREALLOC_QNAME_NAME);

	resp->owner_tmp = (uint8_t *)((char *)resp->question.qname->labels
	                              + PREALLOC_QNAME_LABELS);

	// then answer, authority and additional sections
	resp->answer = (const dnslib_rrset_t **)
	                   ((char *)resp->owner_tmp + PREALLOC_RR_OWNER);
	resp->authority = resp->answer + DEFAULT_ANCOUNT;
	resp->additional = resp->authority + DEFAULT_NSCOUNT;

	debug_dnslib_response("Answer section: %p (%ld after QNAME)\n",
		resp->answer,
		(void *)resp->answer - (void *)resp->question.qname);
	debug_dnslib_response("Authority section: %p (%ld after Answer)\n",
		resp->authority,
		(void *)resp->authority - (void *)resp->answer);
	debug_dnslib_response("Additional section: %p (%ld after Authority)\n",
		resp->additional,
		(void *)resp->additional - (void *)resp->authority);

	resp->max_an_rrsets = DEFAULT_ANCOUNT;
	resp->max_ns_rrsets = DEFAULT_NSCOUNT;
	resp->max_ar_rrsets = DEFAULT_ARCOUNT;

	// then domain names for compression and offsets
	resp->compression.dnames = (const dnslib_dname_t **)
	                               (resp->additional + DEFAULT_ARCOUNT);
	resp->compression.offsets = (short *)
		(resp->compression.dnames + DEFAULT_DOMAINS_IN_RESPONSE);

	debug_dnslib_response("Compression dnames: %p (%ld after Additional)\n",
		resp->compression.dnames,
		(void *)resp->compression.dnames - (void *)resp->additional);
	debug_dnslib_response("Compression offsets: %p (%ld after c. dnames)\n",
		resp->compression.offsets,
		(void *)resp->compression.offsets
		  - (void *)resp->compression.dnames);

	resp->compression.max = DEFAULT_DOMAINS_IN_RESPONSE;

	resp->tmp_rrsets = (const dnslib_rrset_t **)
		(resp->compression.offsets + DEFAULT_DOMAINS_IN_RESPONSE);

	debug_dnslib_response("Tmp rrsets: %p (%ld after compression offsets)\n",
		resp->tmp_rrsets,
		(void *)resp->tmp_rrsets - (void *)resp->compression.offsets);

	resp->tmp_rrsets_max = DEFAULT_TMP_RRSETS;

	debug_dnslib_response("End of data: %p (%ld after start of response)\n",
		resp->tmp_rrsets + DEFAULT_TMP_RRSETS,
		(void *)(resp->tmp_rrsets + DEFAULT_TMP_RRSETS)
		  - (void *)resp);
	debug_dnslib_response("Allocated total: %u\n", PREALLOC_TOTAL);

	assert((char *)(resp->tmp_rrsets + DEFAULT_TMP_RRSETS)
	       == (char *)resp + PREALLOC_TOTAL);
}

/*----------------------------------------------------------------------------*/

static int dnslib_response_init(dnslib_response_t *resp,
                                const dnslib_opt_rr_t *opt_rr)
{
	memset(resp, 0, PREALLOC_TOTAL);

	if (opt_rr == NULL) {
		resp->edns_response.version = EDNS_NOT_SUPPORTED;
		// set default max size of the response
		resp->max_size = DNSLIB_MAX_RESPONSE_SIZE;
	} else {
		// copy the OPT RR
		resp->edns_response.version = opt_rr->version;
		resp->edns_response.ext_rcode = opt_rr->ext_rcode;
		resp->edns_response.payload = opt_rr->payload;
		resp->edns_response.size = opt_rr->size;

		resp->max_size = resp->edns_response.payload;
	}

	// pre-allocate space for wire format of the packet
	resp->wireformat = (uint8_t *)malloc(resp->max_size);
	if (resp->wireformat == NULL) {
		return -1;
	}

	// save default pointers to the space after the structure
	dnslib_response_init_pointers(resp);

	// set header to all 0s
	memset(resp->wireformat, 0, DNSLIB_PACKET_HEADER_SIZE);
	// set the QR bit
	dnslib_packet_set_qr(resp->wireformat);
	// set the size to the size of header
	resp->size = DNSLIB_PACKET_HEADER_SIZE;

	return 0;
}

/*----------------------------------------------------------------------------*/

static int dnslib_response_parse_header(const uint8_t **pos, size_t *remaining,
                                        dnslib_header_t *header)
{
	if (pos == NULL || *pos == NULL || remaining == NULL
	    || header == NULL) {
		debug_dnslib_response("Missing inputs to header parsing.\n");
		return -1;
	}

	if (*remaining < DNSLIB_PACKET_HEADER_SIZE) {
		debug_dnslib_response("Not enough data to parse header.\n");
		return -2;
	}

	header->id = dnslib_packet_get_id(*pos);
	// copy some of the flags: OPCODE and RD
	// do this by copying flags1 and setting QR to 1, AA to 0 and TC to 0
	header->flags1 = dnslib_packet_get_flags1(*pos);
	dnslib_packet_flags_set_qr(&header->flags1);
	dnslib_packet_flags_clear_aa(&header->flags1);
	dnslib_packet_flags_clear_tc(&header->flags1);
	// do not copy flags2 (all set by server)
	header->qdcount = dnslib_packet_get_qdcount(*pos);
	header->ancount = dnslib_packet_get_ancount(*pos);
	header->nscount = dnslib_packet_get_nscount(*pos);
	header->arcount = dnslib_packet_get_arcount(*pos);

	*pos += DNSLIB_PACKET_HEADER_SIZE;
	*remaining -= DNSLIB_PACKET_HEADER_SIZE;

	return 0;
}

/*----------------------------------------------------------------------------*/

static void dnslib_response_header_to_wire(const dnslib_header_t *header,
                                           uint8_t **pos, short *size)
{
	dnslib_packet_set_id(*pos, header->id);
	dnslib_packet_set_flags1(*pos, header->flags1);
	dnslib_packet_set_flags2(*pos, header->flags2);
	dnslib_packet_set_qdcount(*pos, header->qdcount);
	dnslib_packet_set_ancount(*pos, header->ancount);
	dnslib_packet_set_nscount(*pos, header->nscount);
	dnslib_packet_set_arcount(*pos, header->arcount);

	*pos += DNSLIB_PACKET_HEADER_SIZE;
	*size += DNSLIB_PACKET_HEADER_SIZE;
}

/*----------------------------------------------------------------------------*/

static int dnslib_response_parse_question(const uint8_t **pos,
                                          size_t *remaining,
                                          dnslib_question_t *question)
{
	if (pos == NULL || *pos == NULL || remaining == NULL
	    || question == NULL) {
		debug_dnslib_response("Missing inputs to question parsing\n");
		return -1;
	}

	if (*remaining < DNSLIB_PACKET_QUESTION_MIN_SIZE) {
		debug_dnslib_response("Not enough data to parse question.\n");
		return -2;  // malformed
	}

	// domain name must end with 0, so just search for 0
	int i = 0;
	while (i < *remaining && (*pos)[i] != 0) {
		++i;
	}

	if (i == *remaining || *remaining - i - 1 < 4) {
		debug_dnslib_response("Not enough data to parse question.\n");
		return -2;  // no 0 found or not enough data left
	}

	//question->qname = dnslib_dname_new_from_wire(*pos, i + 1, NULL);
//	if (question->qname == NULL) {
//		return -3;  // allocation failed
//	}
	if (dnslib_dname_from_wire(*pos, i + 1, NULL, question->qname) != 0) {
		return -3;
	}

	*pos += i + 1;
	question->qtype = dnslib_wire_read_u16(*pos);
	*pos += 2;
	question->qclass = dnslib_wire_read_u16(*pos);
	*pos += 2;

	*remaining -= (i + 5);

	return 0;
}

/*----------------------------------------------------------------------------*/

static void dnslib_response_question_to_wire(dnslib_question_t *question,
                                            uint8_t **pos, short *size)
{
	debug_dnslib_response("Copying QNAME, size %d\n",
	                      question->qname->size);
	memcpy(*pos, question->qname->name, question->qname->size);
	*size += question->qname->size;
	*pos += question->qname->size;

	dnslib_wire_write_u16(*pos, question->qtype);
	*pos += 2;
	dnslib_wire_write_u16(*pos, question->qclass);
	*pos += 2;
	*size += 4;
}

/*----------------------------------------------------------------------------*/

static int dnslib_response_parse_client_edns(const uint8_t **pos,
                                             size_t *remaining,
                                             dnslib_opt_rr_t *client_opt)
{
	debug_dnslib_response("Parsing client EDNS OPT RR.\n");
	int parsed = dnslib_edns_new_from_wire(client_opt, *pos, *remaining);
	if (parsed < 0) {
		debug_dnslib_response("Error parsing EDNS OPT RR.\n");
		return -1;
	}

	assert(*remaining >= parsed);
	*remaining -= parsed;
	*pos += parsed;

	return 0;
}

/*----------------------------------------------------------------------------*/

static int dnslib_response_realloc_compr(dnslib_compressed_dnames_t *table)
{
	int free_old = table->max != DEFAULT_DOMAINS_IN_RESPONSE;
	short *old_offsets = table->offsets;
	const dnslib_dname_t **old_dnames = table->dnames;

	short new_max_count = table->max + STEP_DOMAINS;

	short *new_offsets = (short *)malloc(new_max_count * sizeof(short));
	CHECK_ALLOC_LOG(new_offsets, -1);

	const dnslib_dname_t **new_dnames = (const dnslib_dname_t **)malloc(
		new_max_count * sizeof(dnslib_dname_t *));
	if (new_dnames == NULL) {
		ERR_ALLOC_FAILED;
		free(new_offsets);
		return -1;
	}

	memcpy(new_offsets, table->offsets, table->max * sizeof(short));
	memcpy(new_dnames, table->dnames,
	       table->max * sizeof(dnslib_dname_t *));

	table->offsets = new_offsets;
	table->dnames = new_dnames;
	table->max = new_max_count;

	if (free_old) {
		free(old_offsets);
		free(old_dnames);
	}

	return 0;
}

static void dnslib_response_compr_save(dnslib_compressed_dnames_t *table,
                                       const dnslib_dname_t *dname, short pos)
{
	assert(table->count < table->max);

	for (int i = 0; i < table->count; ++i) {
		if (table->dnames[i] == dname) {
			return;
		}
	}

	table->dnames[table->count] = dname;
	table->offsets[table->count] = pos;
	++table->count;
}

/*---------------------------------------------------------------------------*/

static int dnslib_response_store_dname_pos(dnslib_compressed_dnames_t *table,
                                           const dnslib_dname_t *dname,
                                           int not_matched, short pos,
                                           short matched_offset)
{
DEBUG_DNSLIB_RESPONSE(
	char *name = dnslib_dname_to_str(dname);
	debug_dnslib_response("Putting dname %s into compression table."
	                      " Labels not matched: %d, position: %d,"
	                      ", pointer: %p\n", name, not_matched, pos, dname);
	free(name);
);
	if (table->count == table->max &&
	    dnslib_response_realloc_compr(table) != 0) {
		return -1;
	}

	// store the position of the name
//	table->dnames[table->count] = dname;
//	table->offsets[table->count] = pos;
//	++table->count;

	/*
	 * Store positions of ancestors if more than 1 label was not matched.
	 *
	 * In case the name is not in the zone, the counting to not_matched
	 * may be limiting, because the search stopped before after the first
	 * label (i.e. not_matched == 1). So we do not store the parents in
	 * this case. However, storing them will require creating those domain
	 * names, as they do not exist.
	 *
	 * The same problem is with domain names synthetized from wildcards.
	 * These also do not have any node to follow.
	 *
	 * We accept this as performance has higher
	 * priority than the best possible compression.
	 */
	const dnslib_dname_t *to_save = dname;
	short parent_pos = pos;
	int i = 0;

	while (to_save != NULL) {
		if (i == not_matched) {
			parent_pos = matched_offset;
		}

DEBUG_DNSLIB_RESPONSE(
		char *name = dnslib_dname_to_str(to_save);
		debug_dnslib_response("Putting dname %s into compression table."
		                      " Position: %d, pointer: %p\n",
		                      name, parent_pos, to_save);
		free(name);
);

		if (table->count == table->max &&
		    dnslib_response_realloc_compr(table) != 0) {
			return -1;
		}

		dnslib_response_compr_save(table, to_save, parent_pos);

		to_save = (to_save->node != NULL
		           && to_save->node->parent != NULL)
		          ? to_save->node->parent->owner : NULL;

		debug_dnslib_response("i: %d\n", i);
		parent_pos += dnslib_dname_label_size(dname, i) + 1;
//		parent_pos += (i > 0)
//			      ? dnslib_dname_label_size(dname, i - 1) + 1 : 0;
		++i;
	}

	return 0;
}

/*---------------------------------------------------------------------------*/

static short dnslib_response_find_dname_pos(
               const dnslib_compressed_dnames_t *table,
               const dnslib_dname_t *dname)
{
	for (int i = 0; i < table->count; ++i) {
		debug_dnslib_response("Comparing dnames %p and %p\n",
		                      dname, table->dnames[i]);
DEBUG_DNSLIB_RESPONSE(
		char *name = dnslib_dname_to_str(dname);
		debug_dnslib_response("(%s and ", name);
		name = dnslib_dname_to_str(table->dnames[i]);
		debug_dnslib_response("%s)\n", name);
		free(name);
);
		//if (table->dnames[i] == dname) {
		if (dnslib_dname_compare(table->dnames[i], dname) == 0) {
			debug_dnslib_response("Found offset: %d\n",
			                      table->offsets[i]);
			return table->offsets[i];
		}
	}
	return -1;
}

/*---------------------------------------------------------------------------*/

static int dnslib_response_put_dname_ptr(const dnslib_dname_t *dname,
                                         int not_matched, short offset,
                                         uint8_t *wire, short max)
{
	// put the not matched labels
	short size = dnslib_dname_size_part(dname, not_matched);
	if (size + 2 > max) {
		return -1;
	}

	memcpy(wire, dnslib_dname_name(dname), size);
	dnslib_packet_put_pointer(wire + size, offset);

	return size + 2;
}

/*---------------------------------------------------------------------------*/

static int dnslib_response_compress_dname(const dnslib_dname_t *dname,
	dnslib_compr_t *compr, uint8_t *dname_wire, short max)
{
	int size = 0;
	/*!
	 * \todo Compress!!
	 *
	 * if pos < 0, do not store the position!
	 */

	// try to find the name or one of its ancestors in the compr. table
	const dnslib_dname_t *to_find = dname;
	short offset = -1;
	int not_matched = 0;

	while (to_find != NULL) {
DEBUG_DNSLIB_RESPONSE(
		char *name = dnslib_dname_to_str(to_find);
		debug_dnslib_response("Searching for name %s in the compression"
		                      " table, not matched labels: %d\n", name,
		                      not_matched);
		free(name);
);
		offset = dnslib_response_find_dname_pos(compr->table, to_find);
		if (offset < 0) {
			++not_matched;
		}

		if (offset >= 0 || to_find->node == NULL
		    || to_find->node->parent == NULL) {
			break;
		} else {
			assert(to_find->node != to_find->node->parent);
			assert(to_find != to_find->node->parent->owner);
			to_find = to_find->node->parent->owner;
		}
	}

	if (offset >= 0) {  // found such dname somewhere in the packet
		debug_dnslib_response("Found name in the compression table.\n");
		assert(offset >= DNSLIB_PACKET_HEADER_SIZE);
		size = dnslib_response_put_dname_ptr(dname, not_matched, offset,
		                                     dname_wire, max);
		if (size <= 0) {
			return -1;
		}
	} else {
		debug_dnslib_response("Not found, putting whole name.\n");
		// now just copy the dname without compressing
		if (dname->size > max) {
			return -1;
		}

		memcpy(dname_wire, dname->name, dname->size);
		size = dname->size;
	}

	// in either way, put info into the compression table
	assert(compr->wire_pos >= 0);
	if (dnslib_response_store_dname_pos(compr->table, dname, not_matched,
	                                    compr->wire_pos, offset) != 0) {
		debug_dnslib_response("Compression info could not be stored."
		                      "\n");
	}

	return size;
}

/*---------------------------------------------------------------------------*/

static int dnslib_response_rr_to_wire(const dnslib_rrset_t *rrset,
                                      const dnslib_rdata_t *rdata,
                                      dnslib_compr_t *compr,
                                      uint8_t **rrset_wire, short max_size)
{
	int size = 0;

	if (size + ((compr->owner.pos < 0) ? compr->owner.size : 2) + 10
	    > max_size) {
		return -1;
	}

	// put owner if needed (already compressed)
	if (compr->owner.pos < 0) {
		memcpy(*rrset_wire, compr->owner.wire, compr->owner.size);
		compr->owner.pos = compr->wire_pos;
		*rrset_wire += compr->owner.size;
		size += compr->owner.size;
	} else {
		dnslib_packet_put_pointer(*rrset_wire, compr->owner.pos);
		*rrset_wire += 2;
		size += 2;
	}

	debug_dnslib_response("Wire format:\n");

	// put rest of RR 'header'
	dnslib_wire_write_u16(*rrset_wire, rrset->type);
	debug_dnslib_response("  Type: %u\n", rrset->type);
	debug_dnslib_response("  Type in wire: ");
	debug_dnslib_response_hex((char *)*rrset_wire, 2);
	*rrset_wire += 2;

	dnslib_wire_write_u16(*rrset_wire, rrset->rclass);
	debug_dnslib_response("  Class: %u\n", rrset->rclass);
	debug_dnslib_response("  Class in wire: ");
	debug_dnslib_response_hex((char *)*rrset_wire, 2);
	*rrset_wire += 2;

	dnslib_wire_write_u32(*rrset_wire, rrset->ttl);
	debug_dnslib_response("  TTL: %u\n", rrset->ttl);
	debug_dnslib_response("  TTL in wire: ");
	debug_dnslib_response_hex((char *)*rrset_wire, 4);
	*rrset_wire += 4;

	// save space for RDLENGTH
	uint8_t *rdlength_pos = *rrset_wire;
	*rrset_wire += 2;

	size += 10;
	compr->wire_pos += size;

	dnslib_rrtype_descriptor_t *desc =
		dnslib_rrtype_descriptor_by_type(rrset->type);

	uint16_t rdlength = 0;

	for (int i = 0; i < rdata->count; ++i) {
		switch (desc->wireformat[i]) {
		case DNSLIB_RDATA_WF_COMPRESSED_DNAME: {
			int ret = dnslib_response_compress_dname(
				dnslib_rdata_item(rdata, i)->dname,
				compr, *rrset_wire, max_size - size);

			if (ret == -1) {
				return -1;
			}

			debug_dnslib_response("Compressed dname size: %d\n",
			                      ret);
			*rrset_wire += ret;
			rdlength += ret;
			compr->wire_pos += ret;
			// TODO: compress domain name
			break;
		}
		case DNSLIB_RDATA_WF_UNCOMPRESSED_DNAME:
		case DNSLIB_RDATA_WF_LITERAL_DNAME: {
			dnslib_dname_t *dname =
				dnslib_rdata_item(rdata, i)->dname;
			if (size + dname->size > max_size) {
				return -1;
			}

			// save whole domain name
			memcpy(*rrset_wire, dname->name, dname->size);
			debug_dnslib_response("Uncompressed dname size: %d\n",
			                      dname->size);
			*rrset_wire += dname->size;
			rdlength += dname->size;
			compr->wire_pos += dname->size;
			break;
		}
		case DNSLIB_RDATA_WF_BINARYWITHLENGTH: {
			uint16_t *raw_data =
				dnslib_rdata_item(rdata, i)->raw_data;

			if (size + raw_data[0] + 1 > max_size) {
				return -1;
			}

			// copy also the rdata item size
			**rrset_wire = *((uint8_t *)raw_data);
			*rrset_wire += 1;
			memcpy(*rrset_wire, raw_data + 1, raw_data[0]);
			debug_dnslib_response("Raw data size: %d\n",
			                      raw_data[0] + 1);
			*rrset_wire += raw_data[0];
			rdlength += raw_data[0] + 1;
			compr->wire_pos += raw_data[0] + 1;
			break;
		}
		default: {
			uint16_t *raw_data =
				dnslib_rdata_item(rdata, i)->raw_data;

			if (size + raw_data[0] > max_size) {
				return -1;
			}

			// copy just the rdata item data (without size)
			memcpy(*rrset_wire, raw_data + 1, raw_data[0]);
			debug_dnslib_response("Raw data size: %d\n",
			                      raw_data[0]);
			*rrset_wire += raw_data[0];
			rdlength += raw_data[0];
			compr->wire_pos += raw_data[0];
			break;
		}
		}
	}

	assert(size + rdlength <= max_size);
	size += rdlength;
	dnslib_wire_write_u16(rdlength_pos, rdlength);

	return size;
}

/*---------------------------------------------------------------------------*/

static int dnslib_response_rrset_to_wire(const dnslib_rrset_t *rrset,
                                         uint8_t **pos, short *size,
                                         short max_size, short wire_pos,
                                         uint8_t *owner_tmp,
                                         dnslib_compressed_dnames_t *compr)
{
DEBUG_DNSLIB_RESPONSE(
	char *name = dnslib_dname_to_str(rrset->owner);
	debug_dnslib_response("Converting RRSet with owner %s, type %s\n",
	                      name, dnslib_rrtype_to_string(rrset->type));
	free(name);
	debug_dnslib_response("  Size before: %d\n", *size);
);

	// if no RDATA in RRSet, return
	if (rrset->rdata == NULL) {
		return 0;
	}

	//uint8_t *rrset_wire = (uint8_t *)malloc(PREALLOC_RRSET_WIRE);
	//short rrset_size = 0;

	//uint8_t *owner_wire = (uint8_t *)malloc(rrset->owner->size);
	/*
	 * We may pass the current position to the compression function
	 * because if the owner will be put somewhere, it will be on the
	 * current position (first item of a RR). If it will not be put into
	 * the wireformat, we may remove the dname (and possibly its parents)
	 * from the compression table.
	 */

	dnslib_compr_t compr_info;
	compr_info.new_entries = 0;
	compr_info.table = compr;
	compr_info.wire_pos = wire_pos;
	compr_info.owner.pos = -1;
	compr_info.owner.wire = owner_tmp;
	compr_info.owner.size =
		dnslib_response_compress_dname(rrset->owner, &compr_info,
		                               owner_tmp, max_size);

	debug_dnslib_response("    Owner size: %d\n", compr_info.owner.size);
	if (compr_info.owner.size < 0) {
		return -1;
	}

	int rrs = 0;
	short rrset_size = 0;

	const dnslib_rdata_t *rdata = rrset->rdata;
	do {
		int ret = dnslib_response_rr_to_wire(rrset, rdata, &compr_info,
		                                    pos, max_size - rrset_size);

		assert(ret != 0);

		if (ret == -1) {
			// some RR didn't fit in, so no RRs should be used

			// TODO: remove last entries from compression table

			debug_dnslib_response("Some RR didn't fit in.\n");
			return -1;
		}

		debug_dnslib_response("RR of size %d added.\n", ret);
		rrset_size += ret;
		++rrs;
	} while ((rdata = dnslib_rrset_rdata_next(rrset, rdata)) != NULL);

	//memcpy(*pos, rrset_wire, rrset_size);
	//*size += rrset_size;
	//*pos += rrset_size;

	// the whole RRSet did fit in
	assert (rrset_size <= max_size);
	*size += rrset_size;

	debug_dnslib_response("  Size after: %d\n", *size);

	return rrs;
}

/*----------------------------------------------------------------------------*/

static void dnslib_response_free_tmp_rrsets(dnslib_response_t *resp)
{
	for (int i = 0; i < resp->tmp_rrsets_count; ++i) {
		// TODO: this is quite ugly, but better than copying whole
		// function (for reallocating rrset array)
		dnslib_rrset_deep_free(
			&(((dnslib_rrset_t **)(resp->tmp_rrsets))[i]), 1, 1);
	}
}

/*----------------------------------------------------------------------------*/

static void dnslib_response_free_allocated_space(dnslib_response_t *resp)
{
	if (resp->max_an_rrsets > DEFAULT_ANCOUNT) {
		free(resp->answer);
	}
	if (resp->max_ns_rrsets > DEFAULT_NSCOUNT) {
		free(resp->authority);
	}
	if (resp->max_ar_rrsets > DEFAULT_ARCOUNT) {
		free(resp->additional);
	}

	if (resp->compression.max > DEFAULT_DOMAINS_IN_RESPONSE) {
		free(resp->compression.dnames);
		free(resp->compression.offsets);
	}

	if (resp->tmp_rrsets_max > DEFAULT_TMP_RRSETS) {
		free(resp->tmp_rrsets);
	}
}

/*----------------------------------------------------------------------------*/

static int dnslib_response_realloc_rrsets(const dnslib_rrset_t ***rrsets,
                                          short *max_count,
                                          short default_max_count, short step)
{
	int free_old = (*max_count) != default_max_count;
	const dnslib_rrset_t **old = *rrsets;

	short new_max_count = *max_count + step;
	const dnslib_rrset_t **new_rrsets = (const dnslib_rrset_t **)malloc(
		new_max_count * sizeof(dnslib_rrset_t *));
	CHECK_ALLOC_LOG(new_rrsets, -1);

	memcpy(new_rrsets, *rrsets, (*max_count) * sizeof(dnslib_rrset_t *));

	*rrsets = new_rrsets;
	*max_count = new_max_count;

	if (free_old) {
		free(old);
	}

	return 0;
}

/*----------------------------------------------------------------------------*/

short dnslib_response_rrset_size(const dnslib_rrset_t *rrset,
                                 const dnslib_compressed_dnames_t *compr)
{
	// TODO: count in possible compression
	short size = 0;

	dnslib_rrtype_descriptor_t *desc =
			dnslib_rrtype_descriptor_by_type(rrset->type);

	const dnslib_rdata_t *rdata = dnslib_rrset_rdata(rrset);
	while (rdata != NULL) {
		size += 10;  // 2 type, 2 class, 4 ttl, 2 rdlength
		size += rrset->owner->size;   // owner

		for (int i = 0; i < rdata->count; ++i) {
			switch (desc->wireformat[i]) {
			case DNSLIB_RDATA_WF_COMPRESSED_DNAME:
			case DNSLIB_RDATA_WF_LITERAL_DNAME:
			case DNSLIB_RDATA_WF_UNCOMPRESSED_DNAME:
				debug_dnslib_response("dname size: %d\n",
					rdata->items[i].dname->size);
				size += rdata->items[i].dname->size;
				break;
			case DNSLIB_RDATA_WF_BINARYWITHLENGTH:
				debug_dnslib_response("raw data size: %d\n",
					rdata->items[i].raw_data[0] + 1);
				size += rdata->items[i].raw_data[0] + 1;
				break;
			default:
				debug_dnslib_response("raw data size: %d\n",
					rdata->items[i].raw_data[0]);
				size += rdata->items[i].raw_data[0];
				break;
			}
		}

		rdata = dnslib_rrset_rdata_next(rrset, rdata);
	}

	return size;
}

/*----------------------------------------------------------------------------*/

int dnslib_response_try_add_rrset(const dnslib_rrset_t **rrsets,
                                   short *rrset_count,
                                   dnslib_response_t *resp, short max_size,
                                   const dnslib_rrset_t *rrset, int tc)
{
	//short size = dnslib_response_rrset_size(rrset, &resp->compression);

DEBUG_DNSLIB_RESPONSE(
	char *name = dnslib_dname_to_str(rrset->owner);
	debug_dnslib_response("\nAdding RRSet with owner %s and type %s: \n",
	                      name, dnslib_rrtype_to_string(rrset->type));
	free(name);
);

	uint8_t *pos = resp->wireformat + resp->size;
	short size = 0;
	int rrs = dnslib_response_rrset_to_wire(rrset, &pos, &size, max_size,
	                                        resp->size, resp->owner_tmp,
	                                        &resp->compression);

	if (rrs >= 0) {
		rrsets[(*rrset_count)++] = rrset;
		resp->size += size;
		debug_dnslib_response("RRset added, size: %d, RRs: %d, total "
		                      "size of response: %d\n\n", size, rrs,
		                      resp->size);
	} else if (tc) {
		dnslib_packet_flags_set_tc(&resp->header.flags1);
	}

	return rrs;
}

/*----------------------------------------------------------------------------*/

int dnslib_response_contains(const dnslib_response_t *resp,
                             const dnslib_rrset_t *rrset)
{
	for (int i = 0; i < resp->header.ancount; ++i) {
		if (resp->answer[i] == rrset) {
			return 1;
		}
	}

	for (int i = 0; i < resp->header.nscount; ++i) {
		if (resp->authority[i] == rrset) {
			return 1;
		}
	}

	for (int i = 0; i < resp->header.arcount; ++i) {
		if (resp->additional[i] == rrset) {
			return 1;
		}
	}

	return 0;
}

/*----------------------------------------------------------------------------*/

void dnslib_response_edns_to_wire(dnslib_response_t *resp)
{
	resp->size += dnslib_edns_to_wire(&resp->edns_response,
	                                  resp->wireformat + resp->size,
	                                  resp->max_size - resp->size);

	resp->header.arcount += 1;
}

/*----------------------------------------------------------------------------*/
/* API functions                                                              */
/*----------------------------------------------------------------------------*/

dnslib_response_t *dnslib_response_new_empty(const dnslib_opt_rr_t *opt_rr)
{
	dnslib_response_t *resp = (dnslib_response_t *)malloc(PREALLOC_TOTAL);
	CHECK_ALLOC_LOG(resp, NULL);

	if (dnslib_response_init(resp, opt_rr) != 0) {
		free(resp);
		return NULL;
	}

	return resp;
}

/*----------------------------------------------------------------------------*/

int dnslib_response_parse_query(dnslib_response_t *resp,
                                const uint8_t *query_wire, size_t query_size)
{
	assert(resp != NULL);
	assert(query_wire != NULL);

	int err = 0;

	const uint8_t *pos = query_wire;
	size_t remaining = query_size;

	uint8_t *resp_pos = resp->wireformat;
	short size = 0;

	// header parsing is maybe useless, we may just copy the wire format
	if ((err = dnslib_response_parse_header(
	               &pos, &remaining, &resp->header))) {
		return err;
	}

	dnslib_response_header_to_wire(&resp->header, &resp_pos, &size);
	debug_dnslib_response("Converted header, size so far: %d\n", size);

	if ((err = dnslib_response_parse_question(
	               &pos, &remaining, &resp->question))) {
		return err;
	}
	resp->header.qdcount = 1;

	// put the qname into the compression table
	dnslib_response_store_dname_pos(&resp->compression,
	                                resp->question.qname, 0, size, size);

	dnslib_response_question_to_wire(&resp->question, &resp_pos, &size);
	debug_dnslib_response("Converted Question, size so far: %d\n", size);
	//resp->size += resp->question.qname->size + 4;

	resp->size = size;

	if (resp->header.arcount > 0) {  // expecting EDNS OPT RR
		if ((err = dnslib_response_parse_client_edns(
			       &pos, &remaining, &resp->edns_query))) {
			return err;
		}
		if (dnslib_edns_get_payload(&resp->edns_query)
		    && dnslib_edns_get_payload(&resp->edns_query)
			< resp->max_size) {
			resp->max_size = resp->edns_query.payload;
		}
		// copy the DO bit into response
		if (dnslib_edns_do(&resp->edns_query)) {
			dnslib_edns_set_do(&resp->edns_response);
		}
	} else {
		// set client EDNS version to EDNS_NOT_SUPPORTED
		resp->edns_query.version = EDNS_NOT_SUPPORTED;
	}

	// set ANCOUNT, NSCOUNT and ARCOUNT to 0 (response)
	// parsing of ANCOUNT and NSCOUNT is unnecessary then
	resp->header.ancount = 0;
	resp->header.nscount = 0;
	resp->header.arcount = 0;

	// TODO: should we also set the flags, or leave it to the application?

	if (remaining > 0) {
		// some trailing garbage; ignore, but log
		log_answer_info("response: %zu bytes of trailing garbage "
		                "in query.\n",
		                remaining);
	}
#ifdef DNSLIB_RESPONSE_DEBUG
	dnslib_response_dump(resp);
#endif /* DNSLIB_RESPONSE_DEBUG */
	return 0;
}

/*----------------------------------------------------------------------------*/

const dnslib_dname_t *dnslib_response_qname(const dnslib_response_t *response)
{
	return response->question.qname;
}

/*----------------------------------------------------------------------------*/

const uint16_t dnslib_response_qtype(const dnslib_response_t *response)
{
	return response->question.qtype;
}

/*----------------------------------------------------------------------------*/

const uint16_t dnslib_response_qclass(const dnslib_response_t *response)
{
	return response->question.qclass;
}

/*----------------------------------------------------------------------------*/

int dnslib_response_add_rrset_answer(dnslib_response_t *response,
                                     const dnslib_rrset_t *rrset, int tc,
                                     int check_duplicates)
{
	debug_dnslib_response("add_rrset_answer()\n");
	assert(response->header.arcount == 0);
	assert(response->header.nscount == 0);

	if (response->an_rrsets == response->max_an_rrsets
	    && dnslib_response_realloc_rrsets(&response->answer,
			&response->max_an_rrsets, DEFAULT_ANCOUNT, STEP_ANCOUNT)
		!= 0) {
		return -1;
	}

	if (check_duplicates && dnslib_response_contains(response, rrset)) {
		return 1;
	}

	debug_dnslib_response("Trying to add RRSet to Answer section.\n");

	int rrs = dnslib_response_try_add_rrset(response->answer,
	                                        &response->an_rrsets, response,
	                                        response->max_size
	                                        - response->size
	                                        - response->edns_response.size,
	                                        rrset, tc);

	if (rrs >= 0) {
		response->header.ancount += rrs;
		return 0;
	}

	return -1;
}

/*----------------------------------------------------------------------------*/

int dnslib_response_add_rrset_authority(dnslib_response_t *response,
                                        const dnslib_rrset_t *rrset, int tc,
                                        int check_duplicates)
{
	assert(response->header.arcount == 0);

	if (response->ns_rrsets == response->max_ns_rrsets
	    && dnslib_response_realloc_rrsets(&response->authority,
			&response->max_ns_rrsets, DEFAULT_NSCOUNT, STEP_NSCOUNT)
		!= 0) {
		return -1;
	}

	if (check_duplicates && dnslib_response_contains(response, rrset)) {
		return 1;
	}

	debug_dnslib_response("Trying to add RRSet to Authority section.\n");

	int rrs = dnslib_response_try_add_rrset(response->authority,
	                                        &response->ns_rrsets, response,
	                                        response->max_size
	                                        - response->size
	                                        - response->edns_response.size,
	                                        rrset, tc);

	if (rrs >= 0) {
		response->header.nscount += rrs;
		return 0;
	}

	return -1;
}

/*----------------------------------------------------------------------------*/

int dnslib_response_add_rrset_additional(dnslib_response_t *response,
                                         const dnslib_rrset_t *rrset, int tc,
                                         int check_duplicates)
{
	// if this is the first additional RRSet, add EDNS OPT RR first
	if (response->header.arcount == 0
	    && response->edns_response.version != EDNS_NOT_SUPPORTED) {
		dnslib_response_edns_to_wire(response);
	}

	if (response->ar_rrsets == response->max_ar_rrsets
	    && dnslib_response_realloc_rrsets(&response->additional,
			&response->max_ar_rrsets, DEFAULT_ARCOUNT, STEP_ARCOUNT)
		!= 0) {
		return -1;
	}

	if (check_duplicates && dnslib_response_contains(response, rrset)) {
		return 1;
	}

	debug_dnslib_response("Trying to add RRSet to Additional section.\n");

	int rrs = dnslib_response_try_add_rrset(response->additional,
	                                        &response->ar_rrsets, response,
	                                        response->max_size
	                                         - response->size, rrset, tc);

	if (rrs >= 0) {
		response->header.arcount += rrs;
		return 0;
	}

	return -1;
}

/*----------------------------------------------------------------------------*/

void dnslib_response_set_rcode(dnslib_response_t *response, short rcode)
{
	dnslib_packet_flags_set_rcode(&response->header.flags2, rcode);
	dnslib_packet_set_rcode(response->wireformat, rcode);
}

/*----------------------------------------------------------------------------*/

void dnslib_response_set_aa(dnslib_response_t *response)
{
	dnslib_packet_flags_set_aa(&response->header.flags1);
	dnslib_packet_set_aa(response->wireformat);
}

/*----------------------------------------------------------------------------*/

int dnslib_response_add_tmp_rrset(dnslib_response_t *response,
                                  dnslib_rrset_t *tmp_rrset)
{
	if (response->tmp_rrsets_count == response->tmp_rrsets_max
	    && dnslib_response_realloc_rrsets(&response->tmp_rrsets,
			&response->tmp_rrsets_max, DEFAULT_TMP_RRSETS,
			STEP_TMP_RRSETS)
		!= 0) {
		return -1;
	}

	response->tmp_rrsets[response->tmp_rrsets_count++] = tmp_rrset;

	return 0;
}

/*----------------------------------------------------------------------------*/

short dnslib_response_answer_rrset_count(const dnslib_response_t *response)
{
	return response->an_rrsets;
}

/*----------------------------------------------------------------------------*/

short dnslib_response_authority_rrset_count(const dnslib_response_t *response)
{
	return response->ns_rrsets;
}

/*----------------------------------------------------------------------------*/

short dnslib_response_additional_rrset_count(const dnslib_response_t *response)
{
	return response->ar_rrsets;
}

/*----------------------------------------------------------------------------*/

const dnslib_rrset_t *dnslib_response_answer_rrset(
	const dnslib_response_t *response, short pos)
{
	if (pos > response->an_rrsets) {
		return NULL;
	}

	return response->answer[pos];
}

/*----------------------------------------------------------------------------*/

const dnslib_rrset_t *dnslib_response_authority_rrset(
	dnslib_response_t *response, short pos)
{
	if (pos > response->ns_rrsets) {
		return NULL;
	}

	return response->authority[pos];
}

/*----------------------------------------------------------------------------*/

const dnslib_rrset_t *dnslib_response_additional_rrset(
	dnslib_response_t *response, short pos)
{
	if (pos > response->ar_rrsets) {
		return NULL;
	}

	return response->additional[pos];
}

/*----------------------------------------------------------------------------*/

int dnslib_response_dnssec_requested(const dnslib_response_t *response)
{
	return dnslib_edns_do(&response->edns_query);
}

/*----------------------------------------------------------------------------*/

int dnslib_response_nsid_requested(const dnslib_response_t *response)
{
	return dnslib_edns_has_option(&response->edns_query, EDNS_OPTION_NSID);
}

/*----------------------------------------------------------------------------*/

int dnslib_response_add_nsid(dnslib_response_t *response, const uint8_t *data,
                             uint16_t length)
{
	return dnslib_edns_add_option(&response->edns_response,
	                              EDNS_OPTION_NSID, length, data);
}

/*----------------------------------------------------------------------------*/

int dnslib_response_to_wire(dnslib_response_t *resp,
                            uint8_t **resp_wire, size_t *resp_size)
{
	if (*resp_wire != NULL) {
		return -2;
	}

	assert(resp->size <= resp->max_size);

	// if there are no additional RRSets, add EDNS OPT RR
	if (resp->header.arcount == 0
	    && resp->edns_response.version != EDNS_NOT_SUPPORTED) {
	    dnslib_response_edns_to_wire(resp);
	}

	// set ANCOUNT to the packet
	dnslib_packet_set_ancount(resp->wireformat, resp->header.ancount);
	// set NSCOUNT to the packet
	dnslib_packet_set_nscount(resp->wireformat, resp->header.nscount);
	// set ARCOUNT to the packet
	dnslib_packet_set_arcount(resp->wireformat, resp->header.arcount);

	//assert(response->size == size);
	*resp_wire = resp->wireformat;
	*resp_size = resp->size;

	return 0;
}

/*----------------------------------------------------------------------------*/

void dnslib_response_free(dnslib_response_t **response)
{
	if (response == NULL || *response == NULL) {
		return;
	}

	// free temporary domain names
	debug_dnslib_response("Freeing tmp domains...\n");
	dnslib_response_free_tmp_rrsets(*response);

	// check if some additional space was allocated for the response
	debug_dnslib_response("Freeing additional allocated space...\n");
	dnslib_response_free_allocated_space(*response);

	// free the space for wireformat
	assert((*response)->wireformat != NULL);
	free((*response)->wireformat);

	debug_dnslib_response("Freeing response structure\n");
	free(*response);
	*response = NULL;
}

/*----------------------------------------------------------------------------*/
#ifdef DNSLIB_RESPONSE_DEBUG
static void dnslib_response_dump_rrsets(const dnslib_rrset_t **rrsets,
                                        int count)
{
	for (int i = 0; i < count; ++i) {
		debug_dnslib_response("  RRSet %d:\n", i + 1);
		char *name = dnslib_dname_to_str(rrsets[i]->owner);
		debug_dnslib_response("    Owner: %s\n", name);
		free(name);
		debug_dnslib_response("    Type: %s\n",
		                      dnslib_rrtype_to_string(rrsets[i]->type));
		debug_dnslib_response("    Class: %s\n",
		                   dnslib_rrclass_to_string(rrsets[i]->rclass));
		debug_dnslib_response("    TTL: %d\n", rrsets[i]->ttl);
		debug_dnslib_response("    RDATA: ");

		dnslib_rrtype_descriptor_t *desc =
			dnslib_rrtype_descriptor_by_type(rrsets[i]->type);

		const dnslib_rdata_t *rdata = dnslib_rrset_rdata(rrsets[i]);
		while (rdata != NULL) {
			for (int j = 0; j < rdata->count; ++j) {
				switch (desc->wireformat[j]) {
				case DNSLIB_RDATA_WF_COMPRESSED_DNAME:
				case DNSLIB_RDATA_WF_LITERAL_DNAME:
				case DNSLIB_RDATA_WF_UNCOMPRESSED_DNAME:
					name = dnslib_dname_to_str(
						rdata->items[j].dname);
					debug_dnslib_response("%s \n",name);
					free(name);
					break;
				case DNSLIB_RDATA_WF_BINARYWITHLENGTH:
					debug_dnslib_response_hex(
					    (char *)rdata->items[j].raw_data,
					    rdata->items[j].raw_data[0]);
					break;
				default:
					debug_dnslib_response_hex(
					   (char *)&rdata->items[j].raw_data[1],
					   rdata->items[j].raw_data[0]);
					break;
				}
			}
			rdata = dnslib_rrset_rdata_next(rrsets[i], rdata);
		}
	}
}
#endif
/*----------------------------------------------------------------------------*/

void dnslib_response_dump(const dnslib_response_t *resp)
{
#ifdef DNSLIB_RESPONSE_DEBUG
	debug_dnslib_response("DNS response:\n-----------------------------\n");

	debug_dnslib_response("\nHeader:\n");
	debug_dnslib_response("  ID: %u", resp->header.id);
	debug_dnslib_response("  FLAGS: %s %s %s %s %s %s %s\n",
	       dnslib_packet_flags_get_qr(resp->header.flags1) ? "qr" : "",
	       dnslib_packet_flags_get_aa(resp->header.flags1) ? "aa" : "",
	       dnslib_packet_flags_get_tc(resp->header.flags1) ? "tc" : "",
	       dnslib_packet_flags_get_rd(resp->header.flags1) ? "rd" : "",
	       dnslib_packet_flags_get_ra(resp->header.flags2) ? "ra" : "",
	       dnslib_packet_flags_get_ad(resp->header.flags2) ? "ad" : "",
	       dnslib_packet_flags_get_cd(resp->header.flags2) ? "cd" : "");
	debug_dnslib_response("  QDCOUNT: %u\n", resp->header.qdcount);
	debug_dnslib_response("  ANCOUNT: %u\n", resp->header.ancount);
	debug_dnslib_response("  NSCOUNT: %u\n", resp->header.nscount);
	debug_dnslib_response("  ARCOUNT: %u\n", resp->header.arcount);

	debug_dnslib_response("\nQuestion:\n");
	char *qname = dnslib_dname_to_str(resp->question.qname);
	debug_dnslib_response("  QNAME: %s\n", qname);
	free(qname);
	debug_dnslib_response("  QTYPE: %u (%s)\n", resp->question.qtype,
	       dnslib_rrtype_to_string(resp->question.qtype));
	debug_dnslib_response("  QCLASS: %u (%s)\n", resp->question.qclass,
	       dnslib_rrclass_to_string(resp->question.qclass));

	debug_dnslib_response("\nAnswer RRSets:\n");
	dnslib_response_dump_rrsets(resp->answer, resp->an_rrsets);
	debug_dnslib_response("\nAuthority RRSets:\n");
	dnslib_response_dump_rrsets(resp->authority, resp->ns_rrsets);
	debug_dnslib_response("\nAdditional RRSets:\n");
	dnslib_response_dump_rrsets(resp->additional, resp->ar_rrsets);

	/*! \todo Dumping of Answer, Authority and Additional sections. */

	debug_dnslib_response("\nEDNS - client:\n");
	debug_dnslib_response("  Version: %u\n", resp->edns_query.version);
	debug_dnslib_response("  Payload: %u\n", resp->edns_query.payload);
	debug_dnslib_response("  Extended RCODE: %u\n",
	                      resp->edns_query.ext_rcode);

	debug_dnslib_response("\nResponse size: %d\n", resp->size);
	debug_dnslib_response("\n-----------------------------\n");
#endif
}<|MERGE_RESOLUTION|>--- conflicted
+++ resolved
@@ -4,20 +4,13 @@
 #include <assert.h>
 
 #include "common.h"
-<<<<<<< HEAD
-#include "packet.h"
-#include "descriptor.h"
-#include "edns.h"
-#include "utils.h"
-#include "node.h"
-=======
 #include "dnslib/response.h"
 #include "dnslib/rrset.h"
 #include "dnslib/packet.h"
 #include "dnslib/descriptor.h"
 #include "dnslib/edns.h"
 #include "dnslib/utils.h"
->>>>>>> a0a774f8
+#include "dnslib/node.h"
 
 enum {
 	DEFAULT_ANCOUNT = 6,
