/*  Copyright (C) 2014 CZ.NIC, z.s.p.o. <knot-dns@labs.nic.cz>

    This program is free software: you can redistribute it and/or modify
    it under the terms of the GNU General Public License as published by
    the Free Software Foundation, either version 3 of the License, or
    (at your option) any later version.

    This program is distributed in the hope that it will be useful,
    but WITHOUT ANY WARRANTY; without even the implied warranty of
    MERCHANTABILITY or FITNESS FOR A PARTICULAR PURPOSE.  See the
    GNU General Public License for more details.

    You should have received a copy of the GNU General Public License
    along with this program.  If not, see <http://www.gnu.org/licenses/>.
 */

#include "libknot/libknot.h"
#include "knot/zone/timers.h"
#include "knot/zone/zonedb.h"
#include "contrib/string.h"
#include "contrib/wire.h"
#include "contrib/wire_ctx.h"

/* ---- Knot-internal event code to db key lookup tables ------------------ - */

#define PERSISTENT_EVENT_COUNT 3

enum {
	KEY_REFRESH = 1,
	KEY_EXPIRE,
	KEY_FLUSH
};

// Do not change these mappings if you want backwards compatibility.
static const uint8_t event_id_to_key[ZONE_EVENT_COUNT] = {
	[ZONE_EVENT_REFRESH] = KEY_REFRESH,
	[ZONE_EVENT_EXPIRE] = KEY_EXPIRE,
	[ZONE_EVENT_FLUSH] = KEY_FLUSH
};

static const int key_to_event_id[PERSISTENT_EVENT_COUNT + 1] = {
	[KEY_REFRESH] = ZONE_EVENT_REFRESH,
	[KEY_EXPIRE] = ZONE_EVENT_EXPIRE,
	[KEY_FLUSH] = ZONE_EVENT_FLUSH
};

static bool known_event_key(uint8_t key)
{
	return key <= KEY_FLUSH;
}

#define EVENT_KEY_PAIR_SIZE (sizeof(uint8_t) + sizeof(int64_t))

static bool event_persistent(size_t event)
{
	return event_id_to_key[event] != 0;
}

/*! \brief Clear array of timers. */
static void clear_timers(time_t *timers)
{
	memset(timers, 0, ZONE_EVENT_COUNT * sizeof(time_t));
}

/*! \brief Stores timers for persistent events. */
static int store_timers(zone_t *zone, knot_db_txn_t *txn)
{
	// Create key
	knot_db_val_t key = { .len = knot_dname_size(zone->name), .data = zone->name };

	// Create value
	uint8_t packed_timer[EVENT_KEY_PAIR_SIZE * PERSISTENT_EVENT_COUNT];

	wire_ctx_t w = wire_ctx_init(packed_timer, sizeof(packed_timer));

	for (zone_event_type_t event = 0; event < ZONE_EVENT_COUNT; ++event) {
		if (!event_persistent(event)) {
			continue;
		}

		// Key
		wire_ctx_write_u8(&w, event_id_to_key[event]);

		// Value
		time_t value = zone_events_get_time(zone, event);
		if (event == ZONE_EVENT_EXPIRE && zone->flags & ZONE_EXPIRED) {
			/*
			 * WORKAROUND. The current timer database contains
			 * time stamps for running timers. The expiration
			 * in past indicates that the zone expired. We need
			 * to preserve this status across server restarts.
			 */
			value = 1;
		}
		wire_ctx_write_u64(&w, value);
	}

	if (w.error != KNOT_EOK) {
		return w.error;
	}

	knot_db_val_t val = { .len = sizeof(packed_timer), .data = packed_timer };

	// Store
	return knot_db_lmdb_api()->insert(txn, &key, &val, 0);
}

/*! \brief Reads timers for persistent events. */
static int read_timers(knot_db_txn_t *txn, const zone_t *zone, time_t *timers)
{
	const knot_db_api_t *db_api = knot_db_lmdb_api();
	assert(db_api);

	knot_db_val_t key = { .len = knot_dname_size(zone->name), .data = zone->name };
	knot_db_val_t val;

	int ret = db_api->find(txn, &key, &val, 0);
	if (ret != KNOT_EOK && ret != KNOT_ENOENT) {
		return ret;
	}

	clear_timers(timers);
	if (ret == KNOT_ENOENT) {
		return KNOT_EOK;
	}

	const size_t stored_event_count = val.len / EVENT_KEY_PAIR_SIZE;
	size_t offset = 0;
	for (size_t i = 0; i < stored_event_count; ++i) {
		const uint8_t db_key = ((uint8_t *)val.data)[offset];
		offset += 1;
		if (known_event_key(db_key)) {
			const zone_event_type_t event = key_to_event_id[db_key];
			timers[event] =
				(time_t)wire_read_u64((uint8_t *)val.data + offset);
		}
		offset += sizeof(uint64_t);
	}

	return KNOT_EOK;
}

/* -------- API ------------------------------------------------------------- */

<<<<<<< HEAD
int open_timers_db(const char *storage, knot_db_t **db_ptr)
=======
int open_timers_db(const char *path, namedb_t **timer_db)
>>>>>>> b6ba19da
{
	if (path == NULL || timer_db == NULL) {
		return KNOT_EINVAL;
	}

<<<<<<< HEAD
	struct knot_db_lmdb_opts opts = KNOT_DB_LMDB_OPTS_INITIALIZER;
	const knot_db_api_t *db_api = knot_db_lmdb_api();
=======
	const namedb_api_t *db_api = namedb_lmdb_api();
>>>>>>> b6ba19da
	if (db_api == NULL) {
		return KNOT_ENOTSUP;
	}

	struct namedb_lmdb_opts opts = NAMEDB_LMDB_OPTS_INITIALIZER;
	opts.path = path;

	return db_api->init(timer_db, NULL, &opts);
}

void close_timers_db(knot_db_t *timer_db)
{
	if (timer_db == NULL) {
		return;
	}

	const knot_db_api_t *db_api = knot_db_lmdb_api();
	assert(db_api);

	db_api->deinit(timer_db);
}

int read_zone_timers(knot_db_t *timer_db, const zone_t *zone, time_t *timers)
{
	if (timer_db == NULL) {
		clear_timers(timers);
		return KNOT_EOK;
	}

	if (zone == NULL || timers == NULL) {
		return KNOT_EINVAL;
	}

	const knot_db_api_t *db_api = knot_db_lmdb_api();
	assert(db_api);

	knot_db_txn_t txn;
	int ret = db_api->txn_begin(timer_db, &txn, KNOT_DB_RDONLY);
	if (ret != KNOT_EOK) {
		return ret;
	}

	ret = read_timers(&txn, zone, timers);
	db_api->txn_abort(&txn);
	if (ret != KNOT_EOK) {
		return ret;
	}

	return KNOT_EOK;
}

int write_timer_db(knot_db_t *timer_db, knot_zonedb_t *zone_db)
{
	if (timer_db == NULL) {
		return KNOT_EOK;
	}

	if (zone_db == NULL) {
		return KNOT_EINVAL;
	}

	const knot_db_api_t *db_api = knot_db_lmdb_api();
	assert(db_api);

	knot_db_txn_t txn;
	int ret = db_api->txn_begin(timer_db, &txn, KNOT_DB_SORTED);
	if (ret != KNOT_EOK) {
		return ret;
	}

	knot_zonedb_foreach(zone_db, store_timers, &txn);

	return db_api->txn_commit(&txn);
}

int sweep_timer_db(knot_db_t *timer_db, knot_zonedb_t *zone_db)
{
	if (timer_db == NULL) {
		return KNOT_EOK;
	}

	if (zone_db == NULL) {
		return KNOT_EINVAL;
	}

	const knot_db_api_t *db_api = knot_db_lmdb_api();
	assert(db_api);

	knot_db_txn_t txn;
	int ret = db_api->txn_begin(timer_db, &txn, KNOT_DB_SORTED);
	if (ret != KNOT_EOK) {
		return ret;
	}

	if (db_api->count(&txn) == 0) {
		db_api->txn_abort(&txn);
		return KNOT_EOK;
	}

	knot_db_iter_t *it = db_api->iter_begin(&txn, 0);
	if (it == NULL) {
		db_api->txn_abort(&txn);
		return KNOT_ERROR;
	}

	while (it) {
		knot_db_val_t key;
		ret = db_api->iter_key(it, &key);
		if (ret != KNOT_EOK) {
			db_api->txn_abort(&txn);
			return ret;
		}
		const knot_dname_t *dbkey = (const knot_dname_t *)key.data;
		if (!knot_zonedb_find(zone_db, dbkey)) {
			// Delete obsolete timers
			db_api->del(&txn, &key);
		}

		it = db_api->iter_next(it);
	}
	db_api->iter_finish(it);

	return db_api->txn_commit(&txn);
}<|MERGE_RESOLUTION|>--- conflicted
+++ resolved
@@ -142,27 +142,18 @@
 
 /* -------- API ------------------------------------------------------------- */
 
-<<<<<<< HEAD
-int open_timers_db(const char *storage, knot_db_t **db_ptr)
-=======
-int open_timers_db(const char *path, namedb_t **timer_db)
->>>>>>> b6ba19da
+int open_timers_db(const char *path, knot_db_t **timer_db)
 {
 	if (path == NULL || timer_db == NULL) {
 		return KNOT_EINVAL;
 	}
 
-<<<<<<< HEAD
-	struct knot_db_lmdb_opts opts = KNOT_DB_LMDB_OPTS_INITIALIZER;
-	const knot_db_api_t *db_api = knot_db_lmdb_api();
-=======
-	const namedb_api_t *db_api = namedb_lmdb_api();
->>>>>>> b6ba19da
+	const knot_db_api_t *db_api = knot_db_lmdb_api();
 	if (db_api == NULL) {
 		return KNOT_ENOTSUP;
 	}
 
-	struct namedb_lmdb_opts opts = NAMEDB_LMDB_OPTS_INITIALIZER;
+	struct knot_db_lmdb_opts opts = KNOT_DB_LMDB_OPTS_INITIALIZER;
 	opts.path = path;
 
 	return db_api->init(timer_db, NULL, &opts);
