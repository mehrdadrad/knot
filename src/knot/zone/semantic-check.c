/*  Copyright (C) 2011 CZ.NIC, z.s.p.o. <knot-dns@labs.nic.cz>

    This program is free software: you can redistribute it and/or modify
    it under the terms of the GNU General Public License as published by
    the Free Software Foundation, either version 3 of the License, or
    (at your option) any later version.

    This program is distributed in the hope that it will be useful,
    but WITHOUT ANY WARRANTY; without even the implied warranty of
    MERCHANTABILITY or FITNESS FOR A PARTICULAR PURPOSE.  See the
    GNU General Public License for more details.

    You should have received a copy of the GNU General Public License
    along with this program.  If not, see <http://www.gnu.org/licenses/>.
*/

#include <stdlib.h>
#include <stdint.h>
#include <sys/types.h>
#include <sys/socket.h>
#include <netinet/in.h>
#include <arpa/inet.h>

#include "knot/knot.h"
#include "knot/other/debug.h"
#include "libknot/libknot.h"
#include "libknot/dnssec/key.h"
#include "libknot/dnssec/rrset-sign.h"
#include "libknot/rdata/rrsig.h"
#include "libknot/rdata/soa.h"
#include "libknot/rdata/nsec.h"
#include "libknot/rdata/nsec3.h"
#include "common/base32hex.h"
#include "common/crc.h"
#include "common/descriptor.h"
#include "common/mempattern.h"
#include "knot/dnssec/zone-nsec.h"

#include "knot/zone/semantic-check.h"

static char *error_messages[(-ZC_ERR_UNKNOWN) + 1] = {
	[-ZC_ERR_MISSING_SOA] = "SOA record missing in zone!",
	[-ZC_ERR_MISSING_NS_DEL_POINT] = "NS record missing in zone apex or in "
	                "delegation point!",
	[-ZC_ERR_TTL_MISMATCH] = "RRSet TTLs mismatched!",

	[-ZC_ERR_RRSIG_RDATA_TYPE_COVERED] =
	"RRSIG: Type covered RDATA field is wrong!",
	[-ZC_ERR_RRSIG_RDATA_TTL] =
	"RRSIG: TTL RDATA field is wrong!",
	[-ZC_ERR_RRSIG_RDATA_EXPIRATION] =
	"RRSIG: Expired signature!",
	[-ZC_ERR_RRSIG_RDATA_LABELS] =
	"RRSIG: Labels RDATA field is wrong!",
	[-ZC_ERR_RRSIG_RDATA_DNSKEY_OWNER] =
	"RRSIG: Signer name is different than in DNSKEY!",
	[-ZC_ERR_RRSIG_NO_DNSKEY] =
	"RRSIG: Missing DNSKEY for RRSIG!",
	[-ZC_ERR_RRSIG_RDATA_SIGNED_WRONG] =
	"RRSIG: Key error!",
	[-ZC_ERR_RRSIG_NO_RRSIG] =
	"RRSIG: No RRSIG!",
	[-ZC_ERR_RRSIG_SIGNED] =
	"RRSIG: Signed RRSIG!",
	[-ZC_ERR_RRSIG_OWNER] =
	"RRSIG: Owner name RDATA field is wrong!",
	[-ZC_ERR_RRSIG_CLASS] =
	"RRSIG: Class is wrong!",
	[-ZC_ERR_RRSIG_TTL] =
	"RRSIG: TTL is wrong!",

	[-ZC_ERR_NO_NSEC] =
	"NSEC: Missing NSEC record",
	[-ZC_ERR_NSEC_RDATA_BITMAP] =
	"NSEC: Wrong NSEC bitmap!",
	[-ZC_ERR_NSEC_RDATA_MULTIPLE] =
	"NSEC: Multiple NSEC records!",
	[-ZC_ERR_NSEC_RDATA_CHAIN] =
	"NSEC: NSEC chain is not coherent!",
	[-ZC_ERR_NSEC_RDATA_CHAIN_NOT_CYCLIC] =
	"NSEC: NSEC chain is not cyclic!",

	[-ZC_ERR_NSEC3_UNSECURED_DELEGATION] =
	"NSEC3: Zone contains unsecured delegation!",
	[-ZC_ERR_NSEC3_NOT_FOUND] =
	"NSEC3: Could not find previous NSEC3 record in the zone!",
	[-ZC_ERR_NSEC3_UNSECURED_DELEGATION_OPT] =
	"NSEC3: Unsecured delegation is not part "
	"of the Opt-Out span!",
	[-ZC_ERR_NSEC3_RDATA_TTL] =
	"NSEC3: Original TTL RDATA field is wrong!",
	[-ZC_ERR_NSEC3_RDATA_CHAIN] =
	"NSEC3: NSEC3 chain is not coherent!",
	[-ZC_ERR_NSEC3_RDATA_BITMAP] =
	"NSEC3: NSEC3 bitmap error!",
	[-ZC_ERR_NSEC3_EXTRA_RECORD] =
	"NSEC3: NSEC3 node contains extra record. This is valid, however Knot "
	"will not serve this record properly.",

	[-ZC_ERR_CNAME_EXTRA_RECORDS] =
	"CNAME: Node with CNAME record has other records!",
	[-ZC_ERR_DNAME_CHILDREN] =
	"DNAME: Node with DNAME record has children!",
	[-ZC_ERR_CNAME_EXTRA_RECORDS_DNSSEC] =
	"CNAME: Node with CNAME record has other "
	"records than RRSIG and NSEC/NSEC3!",
	[-ZC_ERR_CNAME_MULTIPLE] = "CNAME: Multiple CNAME records!",
	[-ZC_ERR_DNAME_MULTIPLE] = "DNAME: Multiple DNAME records!",
	[-ZC_ERR_CNAME_WILDCARD_SELF] = "CNAME wildcard "
				  "pointing to itself!",
	[-ZC_ERR_DNAME_WILDCARD_SELF] = "DNAME wildcard "
				  "pointing to itself!",

	/* ^
	   | Important errors (to be logged on first occurence and counted) */

	/* Below are errors of lesser importance, to be counted unless
	   specified otherwise */

	[-ZC_ERR_GLUE_NODE] =
	"GLUE: Node with glue record missing!",
	[-ZC_ERR_GLUE_RECORD] =
	"GLUE: Record with glue address missing!",
};

void err_handler_init(err_handler_t *h)
{
	memset(h, 0, sizeof(err_handler_t));
	memset(h->errors, 0, sizeof(uint) * (-ZC_ERR_UNKNOWN + 1));
	h->options.log_cname = 0;
	h->options.log_glue = 0;
	h->options.log_rrsigs = 0;
	h->options.log_nsec = 0;
	h->options.log_nsec3 = 0;
}

err_handler_t *err_handler_new()
{
	err_handler_t *handler= malloc(sizeof(err_handler_t));
	if (handler == NULL) {
		return NULL;
	}
	err_handler_init(handler);

	handler->options.log_cname = 1;
	handler->options.log_glue = 1;
	handler->options.log_rrsigs = 1;
	handler->options.log_nsec = 1;
	handler->options.log_nsec3 = 1;

	return handler;
}

/*!
 * \brief Prints error message with node information.
 *
 * \note If \a node is NULL, only total number of errors is printed.
 *
 * \param handler Error handler.
 * \param node Node with semantic error in it.
 * \param error Type of error.
 */
static void log_error_from_node(err_handler_t *handler,
				const zone_node_t *node,
				int error, const char *data)
{
	if (error > (int)ZC_ERR_GLUE_RECORD) {
		log_zone_warning("Unknown error.\n");
		return;
	}

	if (node == NULL) {
		log_zone_warning("Total number of warnings is: %d for error: %s\n",
		                 handler->errors[-error], error_messages[-error]);
		return;
	}

	handler->error_count++;

	char *name = knot_dname_to_str(node->owner);
	const char *errmsg = error_messages[-error];

	log_zone_warning("Semantic warning in node: %s: %s%s%s\n",
	                 name,
			 errmsg ? errmsg : "Unknown error.",
			 data ? " " : "",
			 data ? data : "");

	free(name);
}

int err_handler_handle_error(err_handler_t *handler, const zone_node_t *node,
                             int error, const char *data)
{
	assert(handler && node);
	if ((error != 0) &&
	    (error > ZC_ERR_GLUE_GENERAL_ERROR)) {
		return KNOT_EINVAL;
	}

	/*
	 * A missing SOA can only occur once, so there needn't be
	 * an option for it.
	 */

	if ((error != 0) &&
	    (error < ZC_ERR_GENERIC_GENERAL_ERROR)) {
		/* The two errors before SOA were handled */
		log_error_from_node(handler, node, error, data);
		return KNOT_EOK;
	} else if ((error < ZC_ERR_RRSIG_GENERAL_ERROR) &&
		   ((handler->errors[-error] == 0) ||
		   (handler->options.log_rrsigs))) {
		log_error_from_node(handler, node, error, data);
	} else if ((error > ZC_ERR_RRSIG_GENERAL_ERROR) &&
		   (error < ZC_ERR_NSEC_GENERAL_ERROR) &&
		   ((handler->errors[-error] == 0) ||
		    (handler->options.log_nsec))) {
		log_error_from_node(handler, node, error, data);
	} else if ((error > ZC_ERR_NSEC_GENERAL_ERROR) &&
		   (error < ZC_ERR_NSEC3_GENERAL_ERROR) &&
		   ((handler->errors[-error] == 0) ||
		    (handler->options.log_nsec3))) {
		log_error_from_node(handler, node, error, data);
	} else if ((error > ZC_ERR_NSEC3_GENERAL_ERROR) &&
		   (error < ZC_ERR_CNAME_GENERAL_ERROR) &&
		   ((handler->errors[-error] == 0) ||
		    (handler->options.log_cname))) {
		log_error_from_node(handler, node, error, data);
	} else if ((error > ZC_ERR_CNAME_GENERAL_ERROR) &&
		   (error < ZC_ERR_GLUE_GENERAL_ERROR) &&
		    handler->options.log_glue) {
		log_error_from_node(handler, node, error, data);
	}

	handler->errors[-error]++;

	return KNOT_EOK;
}

void err_handler_log_all(err_handler_t *handler)
{
	if (handler == NULL) {
		return;
	}

	for (int i = ZC_ERR_UNKNOWN; i < ZC_ERR_GLUE_GENERAL_ERROR; i++) {
		if (handler->errors[-i] > 0) {
			log_error_from_node(handler, NULL, i, NULL);
		}
	}
}

/*!
 * \brief Check whether DNSKEY rdata are valid.
 *
 * \param rdata DNSKEY rdata to be checked.
 *
 * \retval KNOT_EOK when rdata are OK.
 * \retval ZC_ERR_RRSIG_RDATA_DNSKEY_OWNER when rdata are not OK.
 */
static int check_dnskey_rdata(const knot_rrset_t *rrset, size_t rdata_pos)
{
	/* check that Zone key bit it set - position 7 in net order */
	const uint16_t mask = 1 << 8; //0b0000000100000000;

	uint16_t flags =
		knot_wire_read_u16(knot_rrset_rr_rdata(rrset, rdata_pos));

	if (flags & mask) {
		return KNOT_EOK;
	} else {
		/* This error does not exactly fit, but it's better
		 * than a new one */
		return ZC_ERR_RRSIG_RDATA_DNSKEY_OWNER;
	}
}

/*!
 * \brief Semantic check - RRSIG rdata.
 *
 * \param rdata_rrsig RRSIG rdata to be checked.
 * \param rrset RRSet containing the rdata.
 * \param dnskey_rrset RRSet containing zone's DNSKEY
 *
 * \retval KNOT_EOK if rdata are OK.
 *
 * \return Appropriate error code if error was found.
 */
static int check_rrsig_rdata(err_handler_t *handler,
                             const zone_node_t *node,
                             const knot_rdataset_t *rrsig,
                             size_t rr_pos,
                             const knot_rrset_t *rrset,
                             const knot_rrset_t *dnskey_rrset)
{
	/* Prepare additional info string. */
	char info_str[50] = { '\0' };
	char type_str[16] = { '\0' };
	knot_rrtype_to_string(rrset->type, type_str, sizeof(type_str));
	int ret = snprintf(info_str, sizeof(info_str), "Record type: %s.", type_str);
	if (ret < 0 || ret >= sizeof(info_str)) {
		return KNOT_ENOMEM;
	}

	if (knot_rrsig_type_covered(rrsig, 0) != rrset->type) {
		err_handler_handle_error(handler, node,
		                         ZC_ERR_RRSIG_RDATA_TYPE_COVERED,
		                         info_str);
	}

	/* label number at the 2nd index should be same as owner's */
	uint8_t labels_rdata = knot_rrsig_labels(rrsig, rr_pos);

	int tmp = knot_dname_labels(rrset->owner, NULL) - labels_rdata;

	if (tmp != 0) {
		/* if name has wildcard, label must not be included */
		if (!knot_dname_is_wildcard(rrset->owner)) {
			err_handler_handle_error(handler, node,
			                         ZC_ERR_RRSIG_RDATA_LABELS,
			                         info_str);
		} else {
			if (abs(tmp) != 1) {
				err_handler_handle_error(handler, node,
				             ZC_ERR_RRSIG_RDATA_LABELS,
				                         info_str);
			}
		}
	}

	/* check original TTL */
	uint32_t original_ttl = knot_rrsig_original_ttl(rrsig, rr_pos);

	uint16_t rr_count = rrset->rrs.rr_count;
	for (uint16_t i = 0; i < rr_count; ++i) {
		if (original_ttl != knot_rrset_rr_ttl(rrset, i)) {
			err_handler_handle_error(handler, node,
			                         ZC_ERR_RRSIG_RDATA_TTL,
			                         info_str);
		}
	}

	/* Check for expired signature. */
	if (knot_rrsig_sig_expiration(rrsig, rr_pos) < time(NULL)) {
		err_handler_handle_error(handler, node,
		                         ZC_ERR_RRSIG_RDATA_EXPIRATION,
		                         info_str);
	}

	/* Check if DNSKEY exists. */
	if (knot_rrset_empty(dnskey_rrset)) {
		err_handler_handle_error(handler, node,
		                         ZC_ERR_RRSIG_NO_DNSKEY, info_str);
	}

	/* signer's name is same as in the zone apex */
	const knot_dname_t *signer_name =
		knot_rrsig_signer_name(rrsig, rr_pos);

	/* dnskey is in the apex node */
	if (!knot_rrset_empty(dnskey_rrset) &&
	    !knot_dname_is_equal(signer_name, dnskey_rrset->owner)) {
		err_handler_handle_error(handler, node,
		                         ZC_ERR_RRSIG_RDATA_DNSKEY_OWNER,
		                         info_str);
	}

	/* Compare algorithm, key tag and signer's name with DNSKEY rrset
	 * one of the records has to match. Signer name has been checked
	 * before */

	int match = 0;
	uint8_t rrsig_alg = knot_rrsig_algorithm(rrsig, rr_pos);
	uint16_t key_tag_rrsig = knot_rrsig_key_tag(rrsig, rr_pos);
	for (uint16_t i = 0; i < dnskey_rrset->rrs.rr_count &&
	     !match; ++i) {
		uint8_t dnskey_alg =
			knot_dnskey_alg(&dnskey_rrset->rrs, i);
		if (rrsig_alg != dnskey_alg) {
			continue;
		}

		/* Calculate keytag. */
		uint16_t dnskey_key_tag =
			knot_keytag(knot_rrset_rr_rdata(dnskey_rrset, i),
		                    knot_rrset_rr_size(dnskey_rrset, i));
		if (key_tag_rrsig != dnskey_key_tag) {
			continue;
		}

		/* Final step - check DNSKEY validity. */
		if (check_dnskey_rdata(dnskey_rrset, i) == KNOT_EOK) {
			match = 1;
		} else {
			err_handler_handle_error(handler, node,
			                         ZC_ERR_RRSIG_RDATA_SIGNED_WRONG,
			                         "DNSKEY RDATA not matching.");
		}
	}

	if (!match) {
		err_handler_handle_error(handler, node,
		                         ZC_ERR_RRSIG_NO_DNSKEY, info_str);
	}

	return KNOT_EOK;
}

/*!
 * \brief Semantic check - RRSet's RRSIG.
 *
 * \param rrset RRSet containing RRSIG.
 * \param dnskey_rrset
 * \param nsec3 NSEC3 active.
 *
 * \retval KNOT_EOK on success.
 *
 * \return Appropriate error code if error was found.
 */
static int check_rrsig_in_rrset(err_handler_t *handler,
                                const zone_node_t *node,
                                const knot_rrset_t *rrset,
                                const knot_rrset_t *dnskey_rrset)
{
	if (handler == NULL || node == NULL || rrset == NULL) {
		return KNOT_EINVAL;
	}
	/* Prepare additional info string. */
	char info_str[50] = { '\0' };
	char type_str[16] = { '\0' };
	knot_rrtype_to_string(rrset->type, type_str, sizeof(type_str));
	int ret = snprintf(info_str, sizeof(info_str), "Record type: %s.",
	                   type_str);
	if (ret < 0 || ret >= sizeof(info_str)) {
		return KNOT_ENOMEM;
	}
	knot_rdataset_t rrsigs;
	knot_rdataset_init(&rrsigs);
	ret = knot_synth_rrsig(rrset->type,
	                           node_rdataset(node, KNOT_RRTYPE_RRSIG),
	                           &rrsigs, NULL);
	if (ret != KNOT_EOK) {
		if (ret != KNOT_ENOENT) {
			return ret;
		}
	}

	if (ret == KNOT_ENOENT) {
		err_handler_handle_error(handler, node,
		                         ZC_ERR_RRSIG_NO_RRSIG,
		                         info_str);
		return KNOT_EOK;
	}

	/* signed rrsig - nonsense */
	if (node_rrtype_is_signed(node, KNOT_RRTYPE_RRSIG)) {
		err_handler_handle_error(handler, node,
		                         ZC_ERR_RRSIG_SIGNED,
		                         info_str);
		/* Safe to continue, nothing is malformed. */
	}

	const knot_rdata_t *sig_rr = knot_rdataset_at(&rrsigs, 0);
	if (knot_rrset_rr_ttl(rrset, 0) != knot_rdata_ttl(sig_rr)) {
		err_handler_handle_error(handler, node,
		                         ZC_ERR_RRSIG_TTL,
		                         info_str);
	}

	for (uint16_t i = 0; i < (&rrsigs)->rr_count; ++i) {
		int ret = check_rrsig_rdata(handler, node, &rrsigs, i, rrset,
		                            dnskey_rrset);
		if (ret != KNOT_EOK) {
			dbg_semcheck("Could not check RRSIG properly (%s).\n",
			             knot_strerror(ret));
			break;
		}
	}

	knot_rdataset_clear(&rrsigs, NULL);
	return ret;
}

/*!
 * \brief Returns bit on index from array in network order. Taken from NSD.
 *
 * \param bits Array in network order.
 * \param index Index to return from array.
 *
 * \return int Bit on given index.
 */
static int get_bit(uint8_t *bits, size_t index)
{
	/*
	 * The bits are counted from left to right, so bit #0 is the
	 * leftmost bit.
	 */
	return bits[index / 8] & (1 << (7 - index % 8));
}

/*!
 * \brief Converts NSEC bitmap to array of integers. (Inspired by NSD code)
 *
 * \param item Item containing the bitmap.
 * \param array Array to be created.
 * \param count Count of items in array.
 *
 * \retval KNOT_OK on success.
 * \retval KNOT_NOMEM on memory error.
 */
static int rdata_nsec_to_type_array(const knot_rdataset_t *rrs, uint16_t type,
                                    size_t pos, uint16_t **array, size_t *count)
{
	assert(*array == NULL);

	uint8_t *data = NULL;
	uint16_t rr_bitmap_size = 0;
	if (type == KNOT_RRTYPE_NSEC) {
		knot_nsec_bitmap(rrs, &data, &rr_bitmap_size);
	} else {
		knot_nsec3_bitmap(rrs, pos, &data, &rr_bitmap_size);
	}
	if (data == NULL) {
		return KNOT_EMALF;
	}

	*count = 0;
	int increment = 0;
	for (int i = 0; i < rr_bitmap_size; i += increment) {
		increment = 0;
		uint8_t window = data[i];
		increment++;

		uint8_t bitmap_size = data[i + increment];
		increment++;

		uint8_t *bitmap =
			malloc(sizeof(uint8_t) * (bitmap_size));
		if (bitmap == NULL) {
			ERR_ALLOC_FAILED;
			free(*array);
			return KNOT_ENOMEM;
		}

		memcpy(bitmap, data + i + increment,
		       bitmap_size);

		increment += bitmap_size;

		for (int j = 0; j < bitmap_size * 8; j++) {
			if (get_bit(bitmap, j)) {
				(*count)++;
				void *tmp = realloc(*array,
						    sizeof(uint16_t) *
						    *count);
				if (tmp == NULL) {
					ERR_ALLOC_FAILED;
					free(bitmap);
					free(*array);
					return KNOT_ENOMEM;
				}
				*array = tmp;
				(*array)[*count - 1] = j + window * 256;
			}
		}
		free(bitmap);
	}

	return KNOT_EOK;
}

/*!
 * \brief Semantic check - check node's NSEC node.
 *
 * \param zone Current zone.
 * \param node Node to be checked.
 * \param handler Error handler
 *
 * \retval KNOT_EOK if no error was found.
 *
 * \return Appropriate error code if error was found.
 */
<<<<<<< HEAD
static int check_nsec3_node_in_zone(zone_contents_t *zone,
                                    knot_node_t *node, err_handler_t *handler)
=======
static int check_nsec3_node_in_zone(knot_zone_contents_t *zone,
                                    zone_node_t *node, err_handler_t *handler)
>>>>>>> 76b3dbcc
{
	assert(handler);
	const zone_node_t *nsec3_node = node->nsec3_node;

	if (nsec3_node == NULL) {
		/* I know it's probably not what RFCs say, but it will have to
		 * do for now. */
		if (node_rrtype_exists(node, KNOT_RRTYPE_DS)) {
			err_handler_handle_error(handler, node,
					ZC_ERR_NSEC3_UNSECURED_DELEGATION,
			                         NULL);
			return KNOT_EOK;
		} else {
			/* Unsecured delegation, check whether it is part of
			 * opt-out span */
			const zone_node_t *nsec3_previous;
			const zone_node_t *nsec3_node;

<<<<<<< HEAD
			if (zone_contents_find_nsec3_for_name(zone,
						knot_node_owner(node),
=======
			if (knot_zone_contents_find_nsec3_for_name(zone,
						node->owner,
>>>>>>> 76b3dbcc
						&nsec3_node,
						&nsec3_previous) != 0) {
				err_handler_handle_error(handler, node,
						 ZC_ERR_NSEC3_NOT_FOUND, NULL);
				return KNOT_EOK;
			}

			if (nsec3_node == NULL) {
				/* Probably should not ever happen */
				return KNOT_ERROR;
			}

			assert(nsec3_previous);

			const knot_rdataset_t *previous_rrs =
				node_rdataset(nsec3_previous, KNOT_RRTYPE_NSEC3);

			assert(previous_rrs);

			/* check for Opt-Out flag */
			uint8_t flags =
				knot_nsec3_flags(previous_rrs, 0);
			uint8_t opt_out_mask = 1;

			if (!(flags & opt_out_mask)) {
				err_handler_handle_error(handler, node,
					ZC_ERR_NSEC3_UNSECURED_DELEGATION_OPT,
				                         NULL);
				/* We cannot continue from here. */
				return KNOT_EOK;
			}
		}
	}

	const knot_rdataset_t *nsec3_rrs = node_rdataset(nsec3_node,
	                                            KNOT_RRTYPE_NSEC3);
	if (nsec3_rrs == NULL) {
		err_handler_handle_error(handler, node,
		                         ZC_ERR_NSEC3_RDATA_CHAIN, NULL);
		return KNOT_EOK;
	}

	const knot_rdata_t *nsec3_rr = knot_rdataset_at(nsec3_rrs, 0);
	const knot_rdataset_t *soa_rrs = node_rdataset(zone->apex, KNOT_RRTYPE_SOA);
	assert(soa_rrs);
	uint32_t minimum_ttl = knot_soa_minimum(soa_rrs);
	if (knot_rdata_ttl(nsec3_rr) != minimum_ttl) {
		err_handler_handle_error(handler, node,
		                         ZC_ERR_NSEC3_RDATA_TTL, NULL);
	}

	/* Result is a dname, it can't be larger */
<<<<<<< HEAD
	const knot_node_t *apex = zone_contents_apex(zone);
=======
	const zone_node_t *apex = zone->apex;
>>>>>>> 76b3dbcc
	uint8_t *next_dname_str = NULL;
	uint8_t next_dname_size = 0;
	knot_nsec3_next_hashed(nsec3_rrs, 0, &next_dname_str,
	                           &next_dname_size);
	knot_dname_t *next_dname = knot_nsec3_hash_to_dname(next_dname_str,
	                                                    next_dname_size,
	                                                    apex->owner);
	if (next_dname == NULL) {
		return KNOT_ERROR;
	}

	if (zone_contents_find_nsec3_node(zone, next_dname) == NULL) {
		err_handler_handle_error(handler, node,
					 ZC_ERR_NSEC3_RDATA_CHAIN, NULL);
	}

	knot_dname_free(&next_dname, NULL);

	size_t arr_size;
	uint16_t *array = NULL;
	/* TODO only works for one NSEC3 RR. */
	int ret = rdata_nsec_to_type_array(nsec3_rrs,
	                                   KNOT_RRTYPE_NSEC3, 0,
	                                   &array, &arr_size);
	if (ret != KNOT_EOK) {
		return ret;
	}

	uint16_t type = 0;
	for (int j = 0; j < arr_size; j++) {
		/* test for each type's presence */
		type = array[j];
		if (type == KNOT_RRTYPE_RRSIG) {
			continue;
		}

		if (!node_rrtype_exists(node, type)) {
			err_handler_handle_error(handler, node,
			                         ZC_ERR_NSEC3_RDATA_BITMAP,
			                         NULL);
		}
	}

	/* Check that the node only contains NSEC3 and RRSIG. */
	for (int i = 0; i < nsec3_node->rrset_count; i++) {
		knot_rrset_t rrset = node_rrset_at(nsec3_node, i);
		uint16_t type = rrset.type;
		if (!(type == KNOT_RRTYPE_NSEC3 ||
		    type == KNOT_RRTYPE_RRSIG)) {
			err_handler_handle_error(handler, nsec3_node,
			                         ZC_ERR_NSEC3_EXTRA_RECORD,
			                         NULL);
		}
	}

	free(array);

	return KNOT_EOK;
}

static int sem_check_node_mandatory(const zone_node_t *node,
                                    err_handler_t *handler, bool *fatal_error)
{
	const knot_rdataset_t *cname_rrs = node_rdataset(node, KNOT_RRTYPE_CNAME);
	if (cname_rrs) {
		if (node->rrset_count != 1) {
			/* With DNSSEC node can contain RRSIGs or NSEC */
			if (!(node_rrtype_exists(node, KNOT_RRTYPE_NSEC) ||
			      node_rrtype_exists(node, KNOT_RRTYPE_RRSIG)) ||
			    node->rrset_count > 3) {
				*fatal_error = true;
				err_handler_handle_error(handler, node,
				ZC_ERR_CNAME_EXTRA_RECORDS_DNSSEC, NULL);
			}
		}

		if (cname_rrs->rr_count != 1) {
			*fatal_error = true;
			err_handler_handle_error(handler, node,
			                         ZC_ERR_CNAME_MULTIPLE, NULL);
		}
	}

	const knot_rdataset_t *dname_rrs = node_rdataset(node, KNOT_RRTYPE_DNAME);
	if (dname_rrs) {
		if (cname_rrs) {
			*fatal_error = true;
			err_handler_handle_error(handler, node,
			                         ZC_ERR_CNAME_EXTRA_RECORDS,
			                         NULL);
		}

		if (node->children != 0) {
			*fatal_error = true;
			err_handler_handle_error(handler, node,
			                         ZC_ERR_DNAME_CHILDREN,
			                         "Error triggered by parent node.");
		}
	}

	if (node->parent && node_rrtype_exists(node->parent, KNOT_RRTYPE_DNAME)) {
		*fatal_error = true;
		err_handler_handle_error(handler, node,
		                         ZC_ERR_DNAME_CHILDREN,
		                         "Error triggered by child node.");
	}

	return KNOT_EOK;
}

<<<<<<< HEAD
static int sem_check_node_optional(const zone_contents_t *zone,
                                   const knot_node_t *node,
                                   err_handler_t *handler)
{
	if (!(knot_node_is_deleg_point(node) || zone_contents_apex(zone) ==
=======
static int sem_check_node_optional(const knot_zone_contents_t *zone,
                                   const zone_node_t *node,
                                   err_handler_t *handler)
{
	if (!((node->flags & NODE_FLAGS_DELEG) || zone->apex ==
>>>>>>> 76b3dbcc
	                node)) {
		return KNOT_EOK;
	}
	const knot_rdataset_t *ns_rrs = node_rdataset(node, KNOT_RRTYPE_NS);
	if (ns_rrs == NULL) {
		err_handler_handle_error(handler, node,
		                         ZC_ERR_MISSING_NS_DEL_POINT,
		                         NULL);
		return KNOT_EOK;
	}

	for (int i = 0; i < ns_rrs->rr_count; ++i) {
		const knot_dname_t *ns_dname =
			knot_ns_name(ns_rrs, i);
<<<<<<< HEAD
		const knot_node_t *glue_node =
			zone_contents_find_node(zone, ns_dname);

		if (knot_dname_is_sub(ns_dname,
			      knot_node_owner(zone_contents_apex(zone)))) {
=======
		const zone_node_t *glue_node =
			knot_zone_contents_find_node(zone, ns_dname);

		if (knot_dname_is_sub(ns_dname,
			      zone->apex->owner)) {
>>>>>>> 76b3dbcc
			if (glue_node == NULL) {
				/* Try wildcard ([1]* + suffix). */
				knot_dname_t wildcard[KNOT_DNAME_MAXLEN];
				memcpy(wildcard, "\x1""*", 2);
				knot_dname_to_wire(wildcard + 2,
				                   knot_wire_next_label(ns_dname, NULL),
				                   sizeof(wildcard) - 2);
<<<<<<< HEAD
				const knot_node_t *wildcard_node =
					zone_contents_find_node(zone, wildcard);
=======
				const zone_node_t *wildcard_node =
					knot_zone_contents_find_node(zone,
				                                     wildcard);
>>>>>>> 76b3dbcc
				if (wildcard_node == NULL) {
					err_handler_handle_error(handler, node,
							 ZC_ERR_GLUE_NODE,
							NULL );
					// Cannot continue
					return KNOT_EOK;
				}
				glue_node = wildcard_node;
			}
			if (!node_rrtype_exists(glue_node, KNOT_RRTYPE_A) &&
			    !node_rrtype_exists(glue_node, KNOT_RRTYPE_AAAA)) {
				err_handler_handle_error(handler, node,
				                         ZC_ERR_GLUE_RECORD,
				                         NULL);
			}
		}
	}

	return KNOT_EOK;
}

/*!
 * \brief Run semantic checks for node without DNSSEC-related types.
 *
 * \param zone Current zone.
 * \param node Node to be checked.
 * \param handler Error handler.
 * \param only_mandatory Mandatory/optional test switch
 * \param fatal_error Set to true if error is blocking zone from being loaded
 *
 * \retval KNOT_EOK if no error was found.
 *
 * \return Appropriate error code if error was found.
 */
<<<<<<< HEAD
int sem_check_node_plain(const zone_contents_t *zone,
                         const knot_node_t *node,
=======
int sem_check_node_plain(const knot_zone_contents_t *zone,
                         const zone_node_t *node,
>>>>>>> 76b3dbcc
                         err_handler_t *handler,
                         bool only_mandatory,
                         bool *fatal_error)
{
	assert(handler);
	*fatal_error = false;
	if (only_mandatory) {
		/* Check CNAME and DNAME, else no-op. */
		return sem_check_node_mandatory(node, handler,
		                                fatal_error);
	} else {
		/*
		 * This is an extra run, so we do not need to check mandatory
		 * things, since they've already been checked during parsing.
		 */
		return sem_check_node_optional(zone, node, handler);
	}
}

/*!
 * \brief Run semantic checks for node with DNSSEC-related types.
 *
 * \param zone Current zone.
 * \param node Node to be checked.
 * \param last_node Last node in canonical order.
 * \param handler Error handler.
 * \param nsec3 NSEC3 used.
 *
 * \retval KNOT_EOK if no error was found.
 *
 * \return Appropriate error code if error was found.
 */
<<<<<<< HEAD
static int semantic_checks_dnssec(zone_contents_t *zone,
                                  knot_node_t *node,
                                  knot_node_t **last_node,
=======
static int semantic_checks_dnssec(knot_zone_contents_t *zone,
                                  zone_node_t *node,
                                  zone_node_t **last_node,
>>>>>>> 76b3dbcc
                                  err_handler_t *handler,
                                  char nsec3)
{
	assert(handler);
	assert(node);
	bool auth = !(node->flags & NODE_FLAGS_NONAUTH);
	bool deleg = (node->flags & NODE_FLAGS_DELEG);
	short rrset_count = node->rrset_count;
	knot_rrset_t dnskey_rrset = node_rrset(zone->apex, KNOT_RRTYPE_DNSKEY);

	int ret = KNOT_EOK;

	for (int i = 0; i < rrset_count; i++) {
		knot_rrset_t rrset = node_rrset_at(node, i);
		if (auth && !deleg && rrset.type != KNOT_RRTYPE_RRSIG &&
		    (ret = check_rrsig_in_rrset(handler, node,
		                                &rrset, &dnskey_rrset)) != 0) {
			err_handler_handle_error(handler, node, ret, NULL);
		}

		if (!nsec3 && auth) {
			/* check for NSEC record */
			const knot_rdataset_t *nsec_rrs =
				node_rdataset(node, KNOT_RRTYPE_NSEC);
			if (nsec_rrs == NULL) {
				err_handler_handle_error(handler, node,
				                         ZC_ERR_NO_NSEC, NULL);
				return KNOT_EOK;
			}

			/* check NSEC/NSEC3 bitmap */
			size_t count;
			uint16_t *array = NULL;
			int ret = rdata_nsec_to_type_array(nsec_rrs,
			                                   KNOT_RRTYPE_NSEC,
			                                   0,
			                                   &array,
			                                   &count);
			if (ret != KNOT_EOK) {
				return ret;
			}

			uint16_t type = 0;
			for (int j = 0; j < count; j++) {
				/* test for each type's presence */
				type = array[j];
				if (type == KNOT_RRTYPE_RRSIG) {
					continue;
				}
				if (!node_rrtype_exists(node, type)) {
					err_handler_handle_error(handler,
					                         node,
					                         ZC_ERR_NSEC_RDATA_BITMAP,
					                         NULL);
				}
			}
			free(array);
			/* Test that only one record is in the NSEC RRSet */
			if (nsec_rrs->rr_count != 1) {
				err_handler_handle_error(handler,
				                         node,
				                         ZC_ERR_NSEC_RDATA_MULTIPLE,
				                         NULL);
			}

			/*
			 * Test that NSEC chain is coherent.
			 * We have already checked that every
			 * authoritative node contains NSEC record
			 * so checking should only be matter of testing
			 * the next link in each node.
			 */
			const knot_dname_t *next_domain =
				knot_nsec_next(nsec_rrs);
			// Convert name to lowercase for trie lookup
			knot_dname_t *lowercase = knot_dname_copy(next_domain, NULL);
			if (lowercase == NULL) {
				return KNOT_ENOMEM;
			}
			knot_dname_to_lower(lowercase);

			if (zone_contents_find_node(zone, lowercase) == NULL) {
				err_handler_handle_error(handler, node,
				                         ZC_ERR_NSEC_RDATA_CHAIN,
				                         NULL);
			}

			if (knot_dname_is_equal(lowercase, zone->apex->owner)) {
				/* saving the last node */
				*last_node = node;

			}
			knot_dname_free(&lowercase, NULL);
		} else if (nsec3 && (auth || deleg)) { /* nsec3 */
			int ret = check_nsec3_node_in_zone(zone, node,
			                                   handler);
			if (ret != KNOT_EOK) {
				dbg_semcheck("semchecks: check_dnssec: "
				              "Checking of NSEC3 node "
				              "failed. Reason: %s.\n",
				              knot_strerror(ret));
				return ret;
			}
		}
	}

	return KNOT_EOK;
}

/*!
 * \brief Function called by zone traversal function. Used to call
 *        knot_zone_save_enclosers.
 *
 * \param node Node to be searched.
 * \param data Arguments.
 */
static int do_checks_in_tree(zone_node_t *node, void *data)
{
	arg_t *args = (arg_t *)data;

	zone_contents_t *zone = (zone_contents_t *)args->arg1;

	zone_node_t **last_node = (zone_node_t **)args->arg5;

	err_handler_t *handler = (err_handler_t *)args->arg6;

	char do_checks = *((char *)(args->arg3));

	if (do_checks) {
		sem_check_node_plain(zone, node, handler, false,
		                      (bool *)args->arg7);
	} else {
		assert(handler);
		/* All CNAME/DNAME checks are mandatory. */
		handler->options.log_cname = 1;
		sem_check_node_plain(zone, node, handler, true,
		                      (bool *)args->arg7);
		return KNOT_EOK;
	}

	if (do_checks == SEM_CHECK_NSEC || do_checks == SEM_CHECK_NSEC3) {
		semantic_checks_dnssec(zone, node, last_node,
				       handler, do_checks == SEM_CHECK_NSEC3);
	}

	return KNOT_EOK;
}

<<<<<<< HEAD
int zone_do_sem_checks(zone_contents_t *zone, int do_checks,
                       err_handler_t *handler, knot_node_t *first_nsec3_node,
                       knot_node_t *last_nsec3_node)
=======
int zone_do_sem_checks(knot_zone_contents_t *zone, int do_checks,
                       err_handler_t *handler, zone_node_t *first_nsec3_node,
                       zone_node_t *last_nsec3_node)
>>>>>>> 76b3dbcc
{
	if (!zone || !handler) {
		return KNOT_EINVAL;
	}
	zone_node_t *last_node = NULL;
	arg_t arguments;
	arguments.arg1 = zone;
	arguments.arg3 = &do_checks;
	arguments.arg4 = NULL; // UNUSED
	arguments.arg5 = &last_node;
	arguments.arg6 = handler;
	int fatal_error = 0;
	arguments.arg7 = (void *)&fatal_error;

	int ret = zone_contents_tree_apply_inorder(zone,
	                                                do_checks_in_tree,
	                                                &arguments);
	if (ret != KNOT_EOK) {
		return ret;
	}
	if (fatal_error) {
		return KNOT_ERROR;
	}

	log_cyclic_errors_in_zone(handler, zone, last_node, first_nsec3_node,
	                          last_nsec3_node, do_checks);

	return KNOT_EOK;
}

void log_cyclic_errors_in_zone(err_handler_t *handler,
<<<<<<< HEAD
                               zone_contents_t *zone,
                               knot_node_t *last_node,
                               const knot_node_t *first_nsec3_node,
                               const knot_node_t *last_nsec3_node,
=======
                               knot_zone_contents_t *zone,
                               zone_node_t *last_node,
                               const zone_node_t *first_nsec3_node,
                               const zone_node_t *last_nsec3_node,
>>>>>>> 76b3dbcc
                               char do_checks)
{
	if (do_checks == SEM_CHECK_NSEC3) {
		/* Each NSEC3 node should only contain one RRSET. */
		if (last_nsec3_node == NULL || first_nsec3_node == NULL) {
			return;
		}
		const knot_rdataset_t *nsec3_rrs =
			node_rdataset(last_nsec3_node, KNOT_RRTYPE_NSEC3);
		if (nsec3_rrs == NULL) {
			err_handler_handle_error(handler, last_nsec3_node,
						 ZC_ERR_NSEC3_RDATA_CHAIN, NULL);
			return;
		}

		/* Result is a dname, it can't be larger */
<<<<<<< HEAD
		const knot_node_t *apex = zone_contents_apex(zone);
=======
		const zone_node_t *apex = zone->apex;
>>>>>>> 76b3dbcc
		uint8_t *next_dname_str = NULL;
		uint8_t next_dname_size = 0;
		knot_nsec3_next_hashed(nsec3_rrs, 0, &next_dname_str,
		                           &next_dname_size);
		knot_dname_t *next_dname = knot_nsec3_hash_to_dname(next_dname_str,
		                                                    next_dname_size,
		                                                    apex->owner);
		if (next_dname == NULL) {
			log_zone_warning("Could not create new dname!\n");
			return;
		}

		/* Check it points somewhere first. */
		if (zone_contents_find_nsec3_node(zone, next_dname) == NULL) {
			err_handler_handle_error(handler, last_nsec3_node,
						 ZC_ERR_NSEC3_RDATA_CHAIN, NULL);
		} else {
			/* Compare with the actual first NSEC3 node. */
			if (!knot_dname_is_equal(first_nsec3_node->owner, next_dname)) {
				err_handler_handle_error(handler, last_nsec3_node,
							 ZC_ERR_NSEC3_RDATA_CHAIN, NULL);
			}
		}

		/* Directly discard. */
		knot_dname_free(&next_dname, NULL);

	} else if (do_checks == SEM_CHECK_NSEC) {
		if (last_node == NULL) {
			err_handler_handle_error(handler, zone->apex,
				ZC_ERR_NSEC_RDATA_CHAIN_NOT_CYCLIC, NULL);
				return;
		} else {
			const knot_rdataset_t *nsec_rrs =
				node_rdataset(last_node, KNOT_RRTYPE_NSEC);

			if (nsec_rrs == NULL) {
				err_handler_handle_error(handler, last_node,
					 ZC_ERR_NSEC_RDATA_CHAIN_NOT_CYCLIC, NULL);
				return;
			}

			const knot_dname_t *next_dname = knot_nsec_next(nsec_rrs);
			assert(next_dname);

			const knot_dname_t *apex_dname =
<<<<<<< HEAD
				knot_node_owner(zone_contents_apex(zone));
=======
				zone->apex->owner;
>>>>>>> 76b3dbcc
			assert(apex_dname);

			if (knot_dname_cmp(next_dname, apex_dname) !=0) {
				err_handler_handle_error(handler, last_node,
					 ZC_ERR_NSEC_RDATA_CHAIN_NOT_CYCLIC, NULL);
			}
		}
	}
}<|MERGE_RESOLUTION|>--- conflicted
+++ resolved
@@ -581,13 +581,8 @@
  *
  * \return Appropriate error code if error was found.
  */
-<<<<<<< HEAD
-static int check_nsec3_node_in_zone(zone_contents_t *zone,
-                                    knot_node_t *node, err_handler_t *handler)
-=======
-static int check_nsec3_node_in_zone(knot_zone_contents_t *zone,
-                                    zone_node_t *node, err_handler_t *handler)
->>>>>>> 76b3dbcc
+static int check_nsec3_node_in_zone(zone_contents_t *zone, zone_node_t *node,
+                                    err_handler_t *handler)
 {
 	assert(handler);
 	const zone_node_t *nsec3_node = node->nsec3_node;
@@ -606,17 +601,12 @@
 			const zone_node_t *nsec3_previous;
 			const zone_node_t *nsec3_node;
 
-<<<<<<< HEAD
 			if (zone_contents_find_nsec3_for_name(zone,
-						knot_node_owner(node),
-=======
-			if (knot_zone_contents_find_nsec3_for_name(zone,
-						node->owner,
->>>>>>> 76b3dbcc
-						&nsec3_node,
-						&nsec3_previous) != 0) {
+			                                      node->owner,
+			                                      &nsec3_node,
+			                                      &nsec3_previous) != 0) {
 				err_handler_handle_error(handler, node,
-						 ZC_ERR_NSEC3_NOT_FOUND, NULL);
+				                         ZC_ERR_NSEC3_NOT_FOUND, NULL);
 				return KNOT_EOK;
 			}
 
@@ -665,11 +655,7 @@
 	}
 
 	/* Result is a dname, it can't be larger */
-<<<<<<< HEAD
-	const knot_node_t *apex = zone_contents_apex(zone);
-=======
 	const zone_node_t *apex = zone->apex;
->>>>>>> 76b3dbcc
 	uint8_t *next_dname_str = NULL;
 	uint8_t next_dname_size = 0;
 	knot_nsec3_next_hashed(nsec3_rrs, 0, &next_dname_str,
@@ -780,19 +766,11 @@
 	return KNOT_EOK;
 }
 
-<<<<<<< HEAD
 static int sem_check_node_optional(const zone_contents_t *zone,
-                                   const knot_node_t *node,
-                                   err_handler_t *handler)
-{
-	if (!(knot_node_is_deleg_point(node) || zone_contents_apex(zone) ==
-=======
-static int sem_check_node_optional(const knot_zone_contents_t *zone,
                                    const zone_node_t *node,
                                    err_handler_t *handler)
 {
 	if (!((node->flags & NODE_FLAGS_DELEG) || zone->apex ==
->>>>>>> 76b3dbcc
 	                node)) {
 		return KNOT_EOK;
 	}
@@ -807,19 +785,11 @@
 	for (int i = 0; i < ns_rrs->rr_count; ++i) {
 		const knot_dname_t *ns_dname =
 			knot_ns_name(ns_rrs, i);
-<<<<<<< HEAD
-		const knot_node_t *glue_node =
-			zone_contents_find_node(zone, ns_dname);
-
-		if (knot_dname_is_sub(ns_dname,
-			      knot_node_owner(zone_contents_apex(zone)))) {
-=======
-		const zone_node_t *glue_node =
-			knot_zone_contents_find_node(zone, ns_dname);
-
-		if (knot_dname_is_sub(ns_dname,
-			      zone->apex->owner)) {
->>>>>>> 76b3dbcc
+
+		const zone_node_t *glue_node = zone_contents_find_node(zone, ns_dname);
+
+		if (knot_dname_is_sub(ns_dname, zone->apex->owner)) {
+
 			if (glue_node == NULL) {
 				/* Try wildcard ([1]* + suffix). */
 				knot_dname_t wildcard[KNOT_DNAME_MAXLEN];
@@ -827,14 +797,9 @@
 				knot_dname_to_wire(wildcard + 2,
 				                   knot_wire_next_label(ns_dname, NULL),
 				                   sizeof(wildcard) - 2);
-<<<<<<< HEAD
-				const knot_node_t *wildcard_node =
-					zone_contents_find_node(zone, wildcard);
-=======
+
 				const zone_node_t *wildcard_node =
-					knot_zone_contents_find_node(zone,
-				                                     wildcard);
->>>>>>> 76b3dbcc
+				                zone_contents_find_node(zone, wildcard);
 				if (wildcard_node == NULL) {
 					err_handler_handle_error(handler, node,
 							 ZC_ERR_GLUE_NODE,
@@ -869,13 +834,8 @@
  *
  * \return Appropriate error code if error was found.
  */
-<<<<<<< HEAD
 int sem_check_node_plain(const zone_contents_t *zone,
-                         const knot_node_t *node,
-=======
-int sem_check_node_plain(const knot_zone_contents_t *zone,
                          const zone_node_t *node,
->>>>>>> 76b3dbcc
                          err_handler_t *handler,
                          bool only_mandatory,
                          bool *fatal_error)
@@ -908,15 +868,9 @@
  *
  * \return Appropriate error code if error was found.
  */
-<<<<<<< HEAD
 static int semantic_checks_dnssec(zone_contents_t *zone,
-                                  knot_node_t *node,
-                                  knot_node_t **last_node,
-=======
-static int semantic_checks_dnssec(knot_zone_contents_t *zone,
                                   zone_node_t *node,
                                   zone_node_t **last_node,
->>>>>>> 76b3dbcc
                                   err_handler_t *handler,
                                   char nsec3)
 {
@@ -1065,15 +1019,9 @@
 	return KNOT_EOK;
 }
 
-<<<<<<< HEAD
 int zone_do_sem_checks(zone_contents_t *zone, int do_checks,
-                       err_handler_t *handler, knot_node_t *first_nsec3_node,
-                       knot_node_t *last_nsec3_node)
-=======
-int zone_do_sem_checks(knot_zone_contents_t *zone, int do_checks,
                        err_handler_t *handler, zone_node_t *first_nsec3_node,
                        zone_node_t *last_nsec3_node)
->>>>>>> 76b3dbcc
 {
 	if (!zone || !handler) {
 		return KNOT_EINVAL;
@@ -1105,17 +1053,10 @@
 }
 
 void log_cyclic_errors_in_zone(err_handler_t *handler,
-<<<<<<< HEAD
                                zone_contents_t *zone,
-                               knot_node_t *last_node,
-                               const knot_node_t *first_nsec3_node,
-                               const knot_node_t *last_nsec3_node,
-=======
-                               knot_zone_contents_t *zone,
                                zone_node_t *last_node,
                                const zone_node_t *first_nsec3_node,
                                const zone_node_t *last_nsec3_node,
->>>>>>> 76b3dbcc
                                char do_checks)
 {
 	if (do_checks == SEM_CHECK_NSEC3) {
@@ -1132,11 +1073,8 @@
 		}
 
 		/* Result is a dname, it can't be larger */
-<<<<<<< HEAD
-		const knot_node_t *apex = zone_contents_apex(zone);
-=======
 		const zone_node_t *apex = zone->apex;
->>>>>>> 76b3dbcc
+
 		uint8_t *next_dname_str = NULL;
 		uint8_t next_dname_size = 0;
 		knot_nsec3_next_hashed(nsec3_rrs, 0, &next_dname_str,
@@ -1182,15 +1120,7 @@
 			const knot_dname_t *next_dname = knot_nsec_next(nsec_rrs);
 			assert(next_dname);
 
-			const knot_dname_t *apex_dname =
-<<<<<<< HEAD
-				knot_node_owner(zone_contents_apex(zone));
-=======
-				zone->apex->owner;
->>>>>>> 76b3dbcc
-			assert(apex_dname);
-
-			if (knot_dname_cmp(next_dname, apex_dname) !=0) {
+			if (knot_dname_cmp(next_dname, zone->apex->owner) !=0) {
 				err_handler_handle_error(handler, last_node,
 					 ZC_ERR_NSEC_RDATA_CHAIN_NOT_CYCLIC, NULL);
 			}
