/*  Copyright (C) 2014 CZ.NIC, z.s.p.o. <knot-dns@labs.nic.cz>

    This program is free software: you can redistribute it and/or modify
    it under the terms of the GNU General Public License as published by
    the Free Software Foundation, either version 3 of the License, or
    (at your option) any later version.

    This program is distributed in the hope that it will be useful,
    but WITHOUT ANY WARRANTY; without even the implied warranty of
    MERCHANTABILITY or FITNESS FOR A PARTICULAR PURPOSE.  See the
    GNU General Public License for more details.

    You should have received a copy of the GNU General Public License
    along with this program.  If not, see <http://www.gnu.org/licenses/>.
 */

#include <stdlib.h>
#include <assert.h>
#include <string.h>
#include <sys/stat.h>

#include "common/descriptor.h"
#include "common/evsched.h"
#include "common/lists.h"
#include "knot/zone/node.h"
#include "knot/zone/zone.h"
#include "knot/zone/zonefile.h"
#include "knot/zone/contents.h"
#include "knot/updates/apply.h"
#include "knot/nameserver/requestor.h"
#include "libknot/common.h"
#include "libknot/dname.h"
#include "libknot/dnssec/random.h"
#include "libknot/util/utils.h"
#include "libknot/rdata/soa.h"

/*!
 * \brief Set ACL list from configuration.
 *
 * \param acl      ACL to be created.
 * \param acl_list List of remotes from configuration.
 *
 * \retval KNOT_EOK on success.
 * \retval KNOT_EINVAL on invalid parameters.
 * \retval KNOT_ENOMEM on failed memory allocation.
 */
static int set_acl(acl_t **acl, list_t* acl_list)
{
	assert(acl);
	assert(acl_list);

	/* Create new ACL. */
	acl_t *new_acl = acl_new();
	if (new_acl == NULL) {
		return KNOT_ENOMEM;
	}

	/* Load ACL rules. */
	conf_remote_t *r = 0;
	WALK_LIST(r, *acl_list) {
		conf_iface_t *cfg_if = r->remote;
		acl_insert(new_acl, &cfg_if->addr, cfg_if->prefix, cfg_if->key);
	}

	*acl = new_acl;

	return KNOT_EOK;
}

static void free_ddns_queue(zone_t *z)
{
	struct request_data *n = NULL;
	node_t *nxt = NULL;
	WALK_LIST_DELSAFE(n, nxt, z->ddns_queue) {
		close(n->fd);
		knot_pkt_free(&n->query);
		rem_node((node_t *)n);
		free(n);
	}
}

zone_t* zone_new(conf_zone_t *conf)
{
	if (!conf) {
		return NULL;
	}

	zone_t *zone = malloc(sizeof(zone_t));
	if (zone == NULL) {
		ERR_ALLOC_FAILED;
		return NULL;
	}
	memset(zone, 0, sizeof(zone_t));

	zone->name = knot_dname_from_str(conf->name);
	knot_dname_to_lower(zone->name);
	if (zone->name == NULL) {
		free(zone);
		ERR_ALLOC_FAILED;
		return NULL;
	}

	// Configuration
	zone->conf = conf;

	// DDNS
	pthread_mutex_init(&zone->ddns_lock, 0);
	init_list(&zone->ddns_queue);

	// ACLs
	set_acl(&zone->xfr_out,    &conf->acl.xfr_out);
	set_acl(&zone->notify_in,  &conf->acl.notify_in);
	set_acl(&zone->update_in,  &conf->acl.update_in);

	// Initialize events
	zone_events_init(zone);

	return zone;
}

void zone_free(zone_t **zone_ptr)
{
	if (zone_ptr == NULL || *zone_ptr == NULL) {
		return;
	}

	zone_t *zone = *zone_ptr;

	zone_events_deinit(zone);

	knot_dname_free(&zone->name, NULL);

	acl_delete(&zone->xfr_out);
	acl_delete(&zone->notify_in);
	acl_delete(&zone->update_in);
	free_ddns_queue(zone);
	pthread_mutex_destroy(&zone->ddns_lock);

	/* Free assigned config. */
	conf_free_zone(zone->conf);

	/* Free zone contents. */
	zone_contents_deep_free(&zone->contents);

	free(zone);
	*zone_ptr = NULL;
}

changeset_t *zone_change_prepare(changesets_t *chset)
{
	return changesets_create_changeset(chset);
}

int zone_change_commit(zone_contents_t *contents, changesets_t *chset)
{
	assert(contents);

	if (changesets_empty(chset)) {
		return KNOT_EOK;
	}

	/* Apply DNSSEC changeset to the new zone. */
	return apply_changesets_directly(contents, chset);
}

int zone_change_store(zone_t *zone, changesets_t *chset)
{
	assert(zone);
	assert(chset);

	conf_zone_t *conf = zone->conf;

	int ret = journal_store_changesets(chset, conf->ixfr_db, conf->ixfr_fslimit);
	if (ret == KNOT_EBUSY) {
		log_zone_notice("Journal for '%s' is full, flushing.\n", conf->name);

		/* Transaction rolled back, journal released, we may flush. */
		ret = zone_flush_journal(zone);
		if (ret != KNOT_EOK) {
			return ret;
		}

		return journal_store_changesets(chset, conf->ixfr_db, conf->ixfr_fslimit);
	}

	return ret;
}

/*! \note @mvavrusa Moved from zones.c, this needs a common API. */
int zone_change_apply_and_store(changesets_t **chs,
                                zone_t *zone,
                                const char *msgpref,
                                mm_ctx_t *rr_mm)
{
	int ret = KNOT_EOK;

	/* Now, try to apply the changesets to the zone. */
	zone_contents_t *new_contents;
	ret = apply_changesets(zone, *chs, &new_contents);
	if (ret != KNOT_EOK) {
		log_zone_error("%s Failed to apply changesets.\n", msgpref);
		/* Free changesets, but not the data. */
		changesets_free(chs, rr_mm);
		return ret;  // propagate the error above
	}

	/* Write changes to journal if all went well. */
	ret = zone_change_store(zone, *chs);
	if (ret != KNOT_EOK) {
		log_zone_error("%s Failed to store changesets.\n", msgpref);
		update_rollback(*chs, &new_contents);
		/* Free changesets, but not the data. */
		changesets_free(chs, rr_mm);
		return ret;  // propagate the error above
	}

	/* Switch zone contents. */
	zone_contents_t *old_contents = zone_switch_contents(zone, new_contents);
	synchronize_rcu();
	update_free_old_zone(&old_contents);

	/* Free changesets, but not the data. */
	update_cleanup(*chs);
	changesets_free(chs, rr_mm);
	assert(ret == KNOT_EOK);
	return KNOT_EOK;
}

zone_contents_t *zone_switch_contents(zone_t *zone, zone_contents_t *new_contents)
{
	if (zone == NULL) {
		return NULL;
	}

<<<<<<< HEAD
	zone_contents_t *old_contents;
	old_contents = rcu_xchg_pointer(&zone->contents, new_contents);
=======
	knot_zone_contents_t *old_contents;
	knot_zone_contents_t **current_contents = &zone->contents;
	old_contents = rcu_xchg_pointer(current_contents, new_contents);
>>>>>>> 1debc21e

	return old_contents;
}

const conf_iface_t *zone_master(const zone_t *zone)
{
	if (zone == NULL) {
		return NULL;
	}

	if (EMPTY_LIST(zone->conf->acl.xfr_in)) {
		return NULL;
	}

	conf_remote_t *master = HEAD(zone->conf->acl.xfr_in);
	return master->remote;
}

void zone_master_rotate(const zone_t *zone)
{

	list_t *master_list = &zone->conf->acl.xfr_in;
	if (list_size(master_list) < 2) {
		return;
	}

	add_tail(master_list, HEAD(*master_list));
}

int zone_flush_journal(zone_t *zone)
{
	/*! @note Function expects nobody will change zone contents meanwile. */

	if (zone == NULL || zone_contents_is_empty(zone->contents)) {
		return KNOT_EINVAL;
	}

	/* Check for difference against zonefile serial. */
	zone_contents_t *contents = zone->contents;
	uint32_t serial_to = zone_contents_serial(contents);
	if (zone->zonefile_serial == serial_to) {
		return KNOT_EOK; /* No differences. */
	}

	/* Fetch zone source (where it came from). */
	const struct sockaddr_storage *from = NULL;
	const conf_iface_t *master = zone_master(zone);
	if (master != NULL) {
		from = &master->addr;
	}

	/* Synchronize journal. */
	conf_zone_t *conf = zone->conf;
	int ret = zonefile_write(conf->file, contents, from);
	if (ret == KNOT_EOK) {
		log_zone_info("Applied differences of '%s' to zonefile.\n", conf->name);
	} else {
		log_zone_warning("Failed to apply differences of '%s' "
		                 "to zonefile (%s).\n", conf->name, knot_strerror(ret));
		return ret;
	}

	/* Update zone version. */
	struct stat st;
	if (stat(zone->conf->file, &st) < 0) {
		log_zone_warning("Failed to apply differences '%s' to '%s (%s)'\n",
		                 conf->name, conf->file, knot_strerror(KNOT_EACCES));
		return KNOT_EACCES;
	}

	/* Update zone file serial and journal. */
	zone->zonefile_mtime = st.st_mtime;
	zone->zonefile_serial = serial_to;
	journal_mark_synced(zone->conf->ixfr_db);

	return ret;
}

int zone_update_enqueue(zone_t *zone, knot_pkt_t *pkt, struct process_query_param *param)
{

	/* Create serialized request. */
	struct request_data *req = malloc(sizeof(struct request_data));
	if (req == NULL) {
		return KNOT_ENOMEM;
	}
	memset(req, 0, sizeof(struct request_data));

	/* Copy socket and request. */
	req->fd = dup(param->socket);
	memcpy(&req->remote, param->remote, sizeof(struct sockaddr_storage));
	req->query = knot_pkt_copy(pkt, NULL);
	if (req->query == NULL) {
		free(req);
		return KNOT_ENOMEM;
	}

	pthread_mutex_lock(&zone->ddns_lock);

	/* Enqueue created request. */
	add_tail(&zone->ddns_queue, (node_t *)req);

	pthread_mutex_unlock(&zone->ddns_lock);

	/* Schedule UPDATE event. If already scheduled, older event will stay. */
	zone_events_schedule(zone, ZONE_EVENT_UPDATE, ZONE_EVENT_NOW);

	return KNOT_EOK;
}

struct request_data *zone_update_dequeue(zone_t *zone)
{
	if (zone == NULL) {
		return NULL;
	}

	pthread_mutex_lock(&zone->ddns_lock);
	assert(!EMPTY_LIST(zone->ddns_queue));
	struct request_data *ret = HEAD(zone->ddns_queue);
	rem_node((node_t *)ret);
	pthread_mutex_unlock(&zone->ddns_lock);

	return ret;
}

bool zone_transfer_needed(const zone_t *zone, const knot_pkt_t *pkt)
{
	if (zone_contents_is_empty(zone->contents)) {
		return true;
	}

	const knot_pktsection_t *answer = knot_pkt_section(pkt, KNOT_ANSWER);
	const knot_rrset_t soa = answer->rr[0];
	if (soa.type != KNOT_RRTYPE_SOA) {
		return false;
	}

	return knot_serial_compare(zone_contents_serial(zone->contents),
	                           knot_soa_serial(&soa.rrs)) < 0;
}
<|MERGE_RESOLUTION|>--- conflicted
+++ resolved
@@ -232,14 +232,9 @@
 		return NULL;
 	}
 
-<<<<<<< HEAD
 	zone_contents_t *old_contents;
-	old_contents = rcu_xchg_pointer(&zone->contents, new_contents);
-=======
-	knot_zone_contents_t *old_contents;
-	knot_zone_contents_t **current_contents = &zone->contents;
+	zone_contents_t **current_contents = &zone->contents;
 	old_contents = rcu_xchg_pointer(current_contents, new_contents);
->>>>>>> 1debc21e
 
 	return old_contents;
 }
