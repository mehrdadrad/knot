--- conflicted
+++ resolved
@@ -20,22 +20,16 @@
 #include <string.h>
 #include <limits.h>
 
+#include "common-knot/hhash.h"
 #include "common/base32hex.h"
 #include "common/debug.h"
-<<<<<<< HEAD
-#include "common/descriptor.h"
-#include "common/hhash.h"
 #include "dnssec/error.h"
 #include "dnssec/nsec.h"
-=======
 #include "libknot/descriptor.h"
-#include "common-knot/hhash.h"
-#include "libknot/dnssec/bitmap.h"
->>>>>>> 1d5a513d
+#include "libknot/packet/wire.h"
+#include "libknot/rrtype/nsec3.h"
+#include "libknot/rrtype/soa.h"
 #include "libknot/util/utils.h"
-#include "libknot/packet/wire.h"
-#include "libknot/rrtype/soa.h"
-#include "libknot/rrtype/nsec3.h"
 #include "knot/dnssec/nsec-chain.h"
 #include "knot/dnssec/nsec3-chain.h"
 #include "knot/dnssec/zone-nsec.h"
@@ -276,15 +270,9 @@
 /*!
  * \brief Create NSEC or NSEC3 chain in the zone.
  */
-<<<<<<< HEAD
-int knot_zone_create_nsec_chain(const knot_zone_contents_t *zone,
-                                knot_changeset_t *changeset,
-                                const zone_keyset_t *zone_keys,
-=======
 int knot_zone_create_nsec_chain(const zone_contents_t *zone,
                                 changeset_t *changeset,
-                                const knot_zone_keys_t *zone_keys,
->>>>>>> 1d5a513d
+                                const zone_keyset_t *zone_keys,
                                 const knot_dnssec_policy_t *policy)
 {
 	if (!zone || !changeset) {
