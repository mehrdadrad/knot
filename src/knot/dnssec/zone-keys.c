--- conflicted
+++ resolved
@@ -23,19 +23,14 @@
 #include "common/debug.h"
 #include "common/macros.h"
 #include "common/mem.h"
-<<<<<<< HEAD
 #include "dnssec/error.h"
 #include "dnssec/kasp.h"
 #include "dnssec/keystore.h"
 #include "dnssec/sign.h"
 #include "knot/dnssec/zone-keys.h"
-#include "libknot/common.h"
-=======
-#include "libknot/errcode.h"
-#include "libknot/dname.h"
->>>>>>> cbdfd12c
 #include "libknot/consts.h"
 #include "libknot/dname.h"
+#include "libknot/errcode.h"
 #include "libknot/errcode.h"
 #include "libknot/rrtype/dnskey.h"
 
@@ -252,96 +247,11 @@
 	dnssec_kasp_init_dir(&keyset.kasp);
 	assert(keyset.kasp);
 
-<<<<<<< HEAD
 	int r = dnssec_kasp_open(keyset.kasp, keydir_name);
 	if (r != DNSSEC_EOK) {
 		log_zone_str_error(zone_name, "DNSSEC, failed to open KASP (%s)",
 		                   dnssec_strerror(r));
 		return KNOT_ERROR;
-=======
-		size_t path_len = strlen(keydir_name) + 1 + strlen(entry->d_name);
-		char *path = malloc((path_len + 1) * sizeof(char));
-		if (!path) {
-			closedir(keydir);
-			return KNOT_ENOMEM;
-		}
-
-		int written = snprintf(path, path_len + 1, "%s/%s",
-		                       keydir_name, entry->d_name);
-		UNUSED(written);
-		assert(written == path_len);
-
-		knot_key_params_t params = { 0 };
-		int ret = knot_load_key_params(path, &params);
-		free(path);
-
-		if (ret != KNOT_EOK) {
-			log_zone_warning(zone_name, "DNSSEC, failed to load "
-			                 "key, file '%s' (%s)",
-			                 entry->d_name, knot_strerror(ret));
-			knot_free_key_params(&params);
-			continue;
-		}
-
-		if (!knot_dname_is_equal(zone_name, params.name)) {
-			knot_free_key_params(&params);
-			continue;
-		}
-
-		if (knot_get_key_type(&params) != KNOT_KEY_DNSSEC) {
-			knot_free_key_params(&params);
-			continue;
-		}
-
-		knot_zone_key_t *key = malloc(sizeof(*key));
-		if (!key) {
-			result = KNOT_ENOMEM;
-			break;
-		}
-		memset(key, '\0', sizeof(*key));
-		set_zone_key_flags(&params, key);
-
-		if (!knot_dnssec_algorithm_is_zonesign(params.algorithm,
-		                                       nsec3_enabled)
-		) {
-			log_zone_notice(zone_name, "DNSSEC, ignoring key %5d, "
-			                "file '%s' (incompatible algorithm)",
-			                params.keytag, entry->d_name);
-			knot_free_key_params(&params);
-			free(key);
-			continue;
-		}
-
-		if (knot_get_zone_key(keys, params.keytag) != NULL) {
-			log_zone_notice(zone_name, "DNSSEC, ignoring key %5d, "
-					"file '%s' (duplicate keytag)",
-					params.keytag, entry->d_name);
-			knot_free_key_params(&params);
-			free(key);
-			continue;
-		}
-
-		ret = knot_dnssec_key_from_params(&params, &key->dnssec_key);
-		if (ret != KNOT_EOK) {
-			log_zone_error(zone_name, "DNSSEC, failed to process "
-				       "key %5d, file '%s' (%s)",
-				       params.keytag, entry->d_name,
-			               knot_strerror(ret));
-			knot_free_key_params(&params);
-			free(key);
-			continue;
-		}
-
-		log_zone_info(zone_name, "DNSSEC, loaded key %5d, file '%s', %s, %s, %s",
-		              params.keytag, entry->d_name,
-		              key->is_ksk ? "KSK" : "ZSK",
-		              key->is_active ? "active" : "inactive",
-		              key->is_public ? "public" : "not-public");
-
-		knot_free_key_params(&params);
-
-		add_tail(&keys->list, &key->node);
->>>>>>> cbdfd12c
 	}
 
 	r = dnssec_kasp_load_zone(keyset.kasp, zone_name, &keyset.kasp_zone);
