/*  Copyright (C) 2013 CZ.NIC, z.s.p.o. <knot-dns@labs.nic.cz>

    This program is free software: you can redistribute it and/or modify
    it under the terms of the GNU General Public License as published by
    the Free Software Foundation, either version 3 of the License, or
    (at your option) any later version.

    This program is distributed in the hope that it will be useful,
    but WITHOUT ANY WARRANTY; without even the implied warranty of
    MERCHANTABILITY or FITNESS FOR A PARTICULAR PURPOSE.  See the
    GNU General Public License for more details.

    You should have received a copy of the GNU General Public License
    along with this program.  If not, see <http://www.gnu.org/licenses/>.
*/

#include <config.h>
#include <assert.h>
#include <sys/stat.h>
#include <inttypes.h>

#include "knot/conf/conf.h"
#include "knot/other/debug.h"
#include "knot/server/zone-load.h"
#include "knot/server/zones.h"
#include "knot/zone/zone-load.h"
#include "libknot/dname.h"
#include "libknot/dnssec/crypto.h"
#include "libknot/dnssec/random.h"
#include "libknot/rdata.h"
#include "knot/zone/zone.h"
#include "knot/zone/zone.h"
#include "knot/zone/zonedb.h"
#include "common/descriptor.h"

/*- zone file status --------------------------------------------------------*/

/*!
 * \brief Zone file status.
 */
typedef enum {
	ZONE_STATUS_NOT_FOUND = 0,  //!< Zone file does not exist.
	ZONE_STATUS_FOUND_NEW,      //!< Zone file exists, not loaded yet.
	ZONE_STATUS_FOUND_CURRENT,  //!< Zone file exists, same as loaded.
	ZONE_STATUS_FOUND_UPDATED,  //!< Zone file exists, newer than loaded.
} zone_status_t;

/*!
 * \brief Check zone file status.
 *
 * \param old_zone  Previous instance of the zone (can be NULL).
 * \param filename  File name of zone file.
 *
 * \return Zone status.
 */
static zone_status_t zone_file_status(const zone_t *old_zone,
                                      const char *filename)
{
	struct stat zf_stat = { 0 };
	int result = stat(filename, &zf_stat);

	if (result == -1) {
		return ZONE_STATUS_NOT_FOUND;
	} else if (old_zone == NULL) {
		return ZONE_STATUS_FOUND_NEW;
	} else if (old_zone->zonefile_mtime == zf_stat.st_mtime) {
		return ZONE_STATUS_FOUND_CURRENT;
	} else {
		return ZONE_STATUS_FOUND_UPDATED;
	}
}

/*- zone loading/updating ---------------------------------------------------*/

/*!
 * \brief Handle retrieval of zone if zone file does not exist.
 *
 * \param conf      New configuration for given zone.
 *
 * \return New zone, NULL if bootstrap not possible.
 */
static zone_t *bootstrap_zone(conf_zone_t *conf)
{
	assert(conf);

	bool bootstrap = !EMPTY_LIST(conf->acl.xfr_in);
	if (!bootstrap) {
		return NULL;
	}

	zone_t *new_zone = zone_new(conf);
	if (!new_zone) {
		log_zone_error("Bootstrap of zone '%s' failed: %s\n",
		               conf->name, knot_strerror(KNOT_ENOMEM));
		return NULL;
	}

	return new_zone;
}

/*!
 * \brief Load zone.
 *
 * \param conf Zone configuration.
 *
 * \return Loaded zone, NULL in case of error.
 */
static zone_t *load_zone(conf_zone_t *conf)
{
	assert(conf);

	zloader_t *zl = NULL;
	zone_t *zone = NULL;

	/* Open zone file for parsing. */
	switch (knot_zload_open(&zl, conf)) {
	case KNOT_EOK:
		break;
	case KNOT_EACCES:
		log_zone_error("No access/permission to zone file '%s'.\n", conf->file);
		knot_zload_close(zl);
		return NULL;
	default:
		log_zone_error("Failed to load zone file '%s'\n", conf->file);
		knot_zload_close(zl);
		return NULL;
	}

	/* Check the source file */
	assert(zl != NULL);
	zone = knot_zload_load(zl);
	if (!zone) {
		log_zone_error("Zone '%s' could not be loaded.\n", conf->name);
		knot_zload_close(zl);
		return NULL;
	}

	/* Check if loaded origin matches. */
	knot_dname_t *dname_req = NULL;
	dname_req = knot_dname_from_str(conf->name);
	if (knot_dname_cmp(zone->name, dname_req) != 0) {
		log_zone_error("Zone '%s': mismatching origin in the zone file.\n",
		               conf->name);
		zone_free(&zone);
		return NULL;
	} else {
		/* Save the timestamp from the zone db file. */
		struct stat st;
		if (stat(conf->file, &st) < 0) {
			dbg_zones("zones: failed to stat() zone db, "
				  "something is seriously wrong\n");
			zone_free(&zone);
			return NULL;
		} else {
			zone->zonefile_mtime = st.st_mtime;
			zone->zonefile_serial = knot_zone_serial(zone->contents);
		}
	}
	knot_dname_free(&dname_req);
	knot_zload_close(zl);

	return zone;
}

/*!
 * \brief Create a new zone structure according to documentation, but reuse
 *        existing zone content.
 */
static zone_t *preserve_zone(conf_zone_t *conf, const zone_t *old_zone)
{
	assert(old_zone);

	zone_t *new_zone = zone_new(conf);
	if (!new_zone) {
		log_zone_error("Preserving current zone '%s' failed: %s\n",
		               conf->name, knot_strerror(KNOT_ENOMEM));
		return NULL;
	}

	new_zone->contents = old_zone->contents;

	return new_zone;
}

/*!
 * \brief Log message about loaded zone (name, status, serial).
 *
 * \param zone       Zone structure.
 * \param zone_name  Printable name of the zone.
 * \param status     Zone file status.
 */
static void log_zone_load_info(const zone_t *zone, const char *zone_name,
                               zone_status_t status)
{
	assert(zone);
	assert(zone_name);

	const char *action = NULL;

	switch (status) {
	case ZONE_STATUS_NOT_FOUND:     action = "bootstrapped";  break;
	case ZONE_STATUS_FOUND_NEW:     action = "loaded";        break;
	case ZONE_STATUS_FOUND_CURRENT: action = "is up-to-date"; break;
	case ZONE_STATUS_FOUND_UPDATED: action = "reloaded";      break;
	}
	assert(action);

	int64_t serial = 0;
	if (zone->contents && zone->contents->apex) {
		const knot_rrset_t *soa;
		soa = knot_node_rrset(zone->contents->apex, KNOT_RRTYPE_SOA);
		serial = knot_rdata_soa_serial(soa);
	}

	log_zone_info("Zone '%s' %s (serial %" PRId64 ")\n", zone_name, action, serial);
}

/*!
 * \brief Load or reload the zone.
 *
 * \param old_zone  Already loaded zone (can be NULL).
 * \param conf      Zone configuration.
 * \param server    Name server.
 *
 * \return Error code, KNOT_EOK if successful.
 */
static zone_t *create_zone(zone_t *old_zone, conf_zone_t *conf, server_t *server)
{
	assert(conf);

	zone_status_t zstatus = zone_file_status(old_zone, conf->file);
	zone_t *new_zone = NULL;

	switch (zstatus) {
	case ZONE_STATUS_NOT_FOUND:
		new_zone = bootstrap_zone(conf);
		break;
	case ZONE_STATUS_FOUND_NEW:
	case ZONE_STATUS_FOUND_UPDATED:
		new_zone = load_zone(conf);
		break;
	case ZONE_STATUS_FOUND_CURRENT:
		new_zone = preserve_zone(conf, old_zone);
		break;
	default:
		assert(0);
	}

	if (!new_zone) {
		log_server_error("Failed to load zone '%s'.\n", conf->name);
		return NULL;
	}

	/* Initialize zone timers. */
	zone_timers_create(new_zone, &server->sched);

	log_zone_load_info(new_zone, conf->name, zstatus);

	return new_zone;
}

/*!
 * \brief Load/reload the zone, apply journal, sign it and schedule XFR sync.
 *
 * \param[in]  old_zone  Old zone (if loaded).
 * \param[in]  conf      Zone configuration.
 * \param[in]  server    Name server structure.
 *
 * \return Updated zone on success, NULL otherwise.
 */
static zone_t* update_zone(zone_t *old_zone, conf_zone_t *conf, server_t *server)
{
	assert(conf);

	int result = KNOT_ERROR;

	// Load zone.
	zone_t *new_zone = create_zone(old_zone, conf, server);
	if (!new_zone) {
		return NULL;
	}

	bool new_content = (old_zone == NULL || old_zone->contents != new_zone->contents);

	result = zones_journal_apply(new_zone);
	if (result != KNOT_EOK && result != KNOT_ERANGE && result != KNOT_ENOENT) {
		log_zone_error("Zone '%s', failed to apply changes from journal: %s\n",
		               conf->name, knot_strerror(result));
		goto fail;
	}

	result = zones_do_diff_and_sign(conf, new_zone, old_zone, new_content);
	if (result != KNOT_EOK) {
		log_zone_error("Zone '%s', failed to sign the zone: %s\n",
		               conf->name, knot_strerror(result));
		goto fail;
	}

fail:
	assert(new_zone);

	if (result == KNOT_EOK) {
		return new_zone;
	} else {
		/* Preserved zone, don't free the shared contents. */
		if (!new_content) {
			new_zone->contents = NULL;
		}

		zone_free(&new_zone);
	}

	return NULL;
}

/*!
 * \brief Check zone configuration constraints.
 */
static int update_zone_postcond(zone_t *new_zone, const conf_t *config)
{
	/* Bootstrapped zone, no checks apply. */
	if (new_zone->contents == NULL) {
		return KNOT_EOK;
	}

	/* Check minimum EDNS0 payload if signed. (RFC4035/sec. 3) */
	if (knot_zone_contents_is_signed(new_zone->contents)) {
		unsigned edns_dnssec_min = EDNS_MIN_DNSSEC_PAYLOAD;
		if (config->max_udp_payload < edns_dnssec_min) {
			log_zone_warning("EDNS payload lower than %uB for "
			                 "DNSSEC-enabled zone '%s'.\n",
			                 edns_dnssec_min, new_zone->conf->name);
		}
	}

	/* Check NSEC3PARAM state if present. */
	int result = knot_zone_contents_load_nsec3param(new_zone->contents);
	if (result != KNOT_EOK) {
		log_zone_error("NSEC3 signed zone has invalid or no "
			       "NSEC3PARAM record.\n");
		return result;
	}

	return KNOT_EOK;
}

/*! \brief Context for threaded zone loader. */
typedef struct {
	const struct conf_t *config;
	server_t      *server;
	knot_zonedb_t *db_old;
	knot_zonedb_t *db_new;
	pthread_mutex_t lock;
} zone_loader_ctx_t;

/*! Thread entrypoint for loading zones. */
static int zone_loader_thread(dthread_t *thread)
{
	if (thread == NULL || thread->data == NULL) {
		return KNOT_EINVAL;
	}

	zone_t *zone = NULL;
	conf_zone_t *zone_config = NULL;
	zone_loader_ctx_t *ctx = (zone_loader_ctx_t *)thread->data;
	for(;;) {
		/* Fetch zone configuration from the list. */
		pthread_mutex_lock(&ctx->lock);
		if (EMPTY_LIST(ctx->config->zones)) {
			pthread_mutex_unlock(&ctx->lock);
			break;
		}

		/* Disconnect from the list and start processing. */
		zone_config = HEAD(ctx->config->zones);
		rem_node(&zone_config->n);
		pthread_mutex_unlock(&ctx->lock);

		/* Retrive old zone (if exists). */
		knot_dname_t *apex = knot_dname_from_str(zone_config->name);
		if (!apex) {
			return KNOT_ENOMEM;
		}
		zone_t *old_zone = knot_zonedb_find(ctx->db_old, apex);
		knot_dname_free(&apex);

		/* Update the zone. */
		zone = update_zone(old_zone, zone_config, ctx->server);
		if (zone == NULL) {
			conf_free_zone(zone_config);
			continue;
		}

		/* Check updated zone post-conditions. */
		int ret = update_zone_postcond(zone, ctx->config);

		/* Insert into database if properly loaded. */
		if (ret == KNOT_EOK) {
			pthread_mutex_lock(&ctx->lock);
			if (zone != NULL) {
				ret = knot_zonedb_insert(ctx->db_new, zone);
			}
			pthread_mutex_unlock(&ctx->lock);
		}

<<<<<<< HEAD
				zone_free(&zone);
=======
		/* Check for any failure. */
		if (ret != KNOT_EOK && zone) {
			/* Preserved zone, don't free the shared contents. */
			if (old_zone && old_zone->contents == zone->contents) {
				zone->contents = NULL;
>>>>>>> 84d3b9d9
			}

			zone_deep_free(&zone);
		}
	}

	return KNOT_EOK;
}

static int zone_loader_destruct(dthread_t *thread)
{
	knot_crypto_cleanup_thread();
	return KNOT_EOK;
}

/*!
 * \brief Fill the new database with zones.
 *
 * Zones that should be retained are just added from the old database to the
 * new. New zones are loaded.
 *
 * \param server Name server instance.
 * \param conf Server configuration.
 *
 * \return Number of inserted zones.
 */
static knot_zonedb_t *load_zonedb(server_t *server, const conf_t *conf)
{
	/* Initialize threaded loader. */
	zone_loader_ctx_t ctx = {0};
	ctx.config = conf;
	ctx.server = server;
	ctx.db_old = server->zone_db;
	ctx.db_new = knot_zonedb_new(conf->zones_count);
	if (ctx.db_new == NULL) {
		return NULL;
	}

	if (conf->zones_count == 0) {
		return ctx.db_new;
	}

	if (pthread_mutex_init(&ctx.lock, NULL) < 0) {
		knot_zonedb_free(&ctx.db_new);
		return NULL;
	}

	/* Initialize threads. */
	size_t thread_count = MIN(conf->zones_count, dt_optimal_size());
	dt_unit_t *unit = NULL;
	unit = dt_create(thread_count, &zone_loader_thread,
	                          &zone_loader_destruct, &ctx);
	if (unit != NULL) {
		/* Start loading. */
		dt_start(unit);
		dt_join(unit);
		dt_delete(&unit);
	} else {
		knot_zonedb_free(&ctx.db_new);
		ctx.db_new = NULL;
	}

	pthread_mutex_destroy(&ctx.lock);
	return ctx.db_new;
}

/*!
 * \brief Remove old zones and zone database.
 *
 * \note Zone may be preserved in the new zone database, in this case
 *       new and old zone share the contents. Shared content is not freed.
 *
 * \param db_new New zone database.
 * \param db_old Old zone database.
  */
static int remove_old_zonedb(const knot_zonedb_t *db_new, knot_zonedb_t *db_old)
{
	if (db_old == NULL) {
		return KNOT_EOK; /* Nothing to free. */
	}

	knot_zonedb_iter_t it;
	knot_zonedb_iter_begin(db_new, &it);

	while(!knot_zonedb_iter_finished(&it)) {
		zone_t *new_zone = knot_zonedb_iter_val(&it);
		zone_t *old_zone = knot_zonedb_find(db_old, new_zone->name);

		/* If the zone exists in both new and old database and the contents
		 * didn't change. We must invalidate the pointer in the old zone
		 * to preserve the contents.
		 */
		if (old_zone && old_zone->contents == new_zone->contents) {
			old_zone->contents = NULL;
		}

		knot_zonedb_iter_next(&it);
	}

	synchronize_rcu();

	/* Delete all deprecated zones and delete the old database. */
	knot_zonedb_deep_free(&db_old);

	return KNOT_EOK;
}

/*- public API functions ----------------------------------------------------*/

/*!
 * \brief Update zone database according to configuration.
 */
int zones_update_db_from_config(const conf_t *conf, struct server_t *server)
{
	/* Check parameters */
	if (conf == NULL || server == NULL) {
		return KNOT_EINVAL;
	}

	/* Freeze zone timers. */
	if (server->zone_db) {
		knot_zonedb_foreach(server->zone_db, zone_timers_freeze);
	}

	/* Insert all required zones to the new zone DB. */
	/*! \warning RCU must not be locked as some contents switching will
	             be required. */
	knot_zonedb_t *db_new = load_zonedb(server, conf);
	if (db_new == NULL) {
		log_server_warning("Failed to load zones.\n");
		return KNOT_ENOMEM;
	} else {
		size_t loaded = knot_zonedb_size(db_new);
		log_server_info("Loaded %zu out of %d zones.\n",
		                loaded, conf->zones_count);
		if (loaded != conf->zones_count) {
			log_server_warning("Not all the zones were loaded.\n");
		}
	}

	/* Rebuild zone database search stack. */
	knot_zonedb_build_index(db_new);

	/* Switch the databases. */
	knot_zonedb_t *db_old = rcu_xchg_pointer(&server->zone_db, db_new);

	/* Wait for readers to finish reading old zone database. */
	synchronize_rcu();

	/* Thaw zone events now that the database is published. */
	if (server->zone_db) {
		knot_zonedb_foreach(server->zone_db, zone_timers_thaw);
		knot_zonedb_foreach(server->zone_db, zones_schedule_notify, server);
	}

	/*
	 * Remove all zones present in the new DB from the old DB.
	 * No new thread can access these zones in the old DB, as the
	 * databases are already switched.
	 */
	return remove_old_zonedb(db_new, db_old);
}<|MERGE_RESOLUTION|>--- conflicted
+++ resolved
@@ -403,18 +403,14 @@
 			pthread_mutex_unlock(&ctx->lock);
 		}
 
-<<<<<<< HEAD
-				zone_free(&zone);
-=======
 		/* Check for any failure. */
 		if (ret != KNOT_EOK && zone) {
 			/* Preserved zone, don't free the shared contents. */
 			if (old_zone && old_zone->contents == zone->contents) {
 				zone->contents = NULL;
->>>>>>> 84d3b9d9
 			}
 
-			zone_deep_free(&zone);
+			zone_free(&zone);
 		}
 	}
 
