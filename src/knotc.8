--- conflicted
+++ resolved
@@ -1,8 +1,4 @@
-<<<<<<< HEAD
-.TH knotc "8" "October 2012" "CZ.NIC Labs" "Knot DNS, version 1.1.1"
-=======
 .TH knotc "8" "August 2012" "CZ.NIC Labs" "Knot DNS, version 1.1.3-rc1"
->>>>>>> e394f96c
 .SH NAME
 .B knotc
 \- Knot DNS control utility
