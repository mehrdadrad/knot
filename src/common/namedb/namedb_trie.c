--- conflicted
+++ resolved
@@ -20,11 +20,7 @@
 #include "common/trie/hat-trie.h"
 #include "common/mempattern.h"
 
-<<<<<<< HEAD
-static knot_namedb_t *init(const char *handle, knot_mm_ctx_t *mm)
-=======
-static int init(const char *config, knot_namedb_t **db, mm_ctx_t *mm)
->>>>>>> d37f5825
+static int init(const char *config, knot_namedb_t **db, knot_mm_ctx_t *mm)
 {
 	if (config != NULL || db == NULL) {
 		return KNOT_EINVAL;
