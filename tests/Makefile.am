--- conflicted
+++ resolved
@@ -27,6 +27,9 @@
 
 check_PROGRAMS += \
 	libknot/test_control		\
+	libknot/test_cookies-client	\
+	libknot/test_cookies-opt   	\
+	libknot/test_cookies-server	\
 	libknot/test_db			\
 	libknot/test_descriptor		\
 	libknot/test_dname		\
@@ -51,16 +54,6 @@
 	conf_tools			\
 	confdb				\
 	confio				\
-<<<<<<< HEAD
-=======
-	control				\
-	cookies-client			\
-	cookies-opt			\
-	cookies-server			\
-	db				\
-	descriptor			\
-	dname				\
->>>>>>> 51f2af1b
 	dthreads			\
 	fdset				\
 	journal				\
@@ -80,17 +73,6 @@
 	zonedb				\
 	ztree
 
-<<<<<<< HEAD
-=======
-check_PROGRAMS += \
-	modules/online_sign		\
-	utils/test_lookup
-
-utils_test_lookup_CPPFLAGS = \
-	$(AM_CPPFLAGS) \
-	$(libedit_CFLAGS)
-
->>>>>>> 51f2af1b
 utils_test_lookup_LDADD = \
 	$(top_builddir)/libtap/libtap.la \
 	$(top_builddir)/src/libknotus.la \
