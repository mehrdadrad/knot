--- conflicted
+++ resolved
@@ -54,13 +54,8 @@
 	node_add_rrset(root->contents->apex, soa_rrset, NULL);
 
 	/* Bake the zone. */
-<<<<<<< HEAD
-	knot_node_t *first_nsec3 = NULL, *last_nsec3 = NULL;
+	zone_node_t *first_nsec3 = NULL, *last_nsec3 = NULL;
 	zone_contents_adjust_full(root->contents, &first_nsec3, &last_nsec3);
-=======
-	zone_node_t *first_nsec3 = NULL, *last_nsec3 = NULL;
-	knot_zone_contents_adjust_full(root->contents, &first_nsec3, &last_nsec3);
->>>>>>> 76b3dbcc
 
 	/* Switch zone db. */
 	knot_zonedb_free(&server->zone_db);
