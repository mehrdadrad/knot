--- conflicted
+++ resolved
@@ -3082,16 +3082,11 @@
 	dbg_ns("Waiting for readers to finish...\n");
 	synchronize_rcu();
 	// destroy the old zone
-<<<<<<< HEAD
 	dbg_ns("Freeing old zone: %p\n", old);
-	knot_zone_contents_deep_free(&old);
-=======
-	debug_knot_ns("Freeing old zone: %p\n", old);
 	knot_zone_contents_deep_free(&old, 0);
->>>>>>> fa9bbac6
 
 dbg_ns_exec(
-	dbg_ns("Zone db contents: (zone count: %zu)\n", 
+	debug_knot_ns("Zone db contents: (zone count: %zu)\n", 
 	              nameserver->zone_db->zone_count);
 
 	const knot_zone_t **zones = knot_zonedb_zones(nameserver->zone_db);
