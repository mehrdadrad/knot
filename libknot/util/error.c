--- conflicted
+++ resolved
@@ -43,12 +43,9 @@
 	{KNOT_ENOXFR, "Transfer was not sent."},
 	{KNOT_ENOIXFR, "Transfer is not IXFR (is in AXFR format)."},
 	{KNOT_EXFRREFUSED, "Zone transfer refused by the server."},
-<<<<<<< HEAD
 	{KNOT_TSIG_EBADSIG, "Failed to verify TSIG MAC." },
 	{KNOT_TSIG_EBADKEY, "TSIG key not recognized or invalid." },
 	{KNOT_TSIG_EBADTIME, "TSIG signing time out of range." },
-=======
 	{KNOT_ECONN, "Connection reset."},
->>>>>>> 605b7964
 	{KNOT_ERROR, 0}
 };